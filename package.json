{
  "name": "handsontable",
  "description": "Spreadsheet-like data grid editor that provides copy/paste functionality compatible with Excel/Google Docs",
  "homepage": "http://handsontable.com/",
  "repository": {
    "type": "git",
    "url": "https://github.com/handsontable/handsontable.git"
  },
  "bugs": {
    "url": "https://github.com/handsontable/handsontable/issues"
  },
  "author": "Handsoncode <hello@handsontable.com>",
  "version": "0.31.2",
  "browser": "dist/handsontable.js",
  "main": "commonjs/index.js",
  "module": "es/index.js",
  "jsnext:main": "es/index.js",
  "scripts": {
    "clean": "rimraf commonjs es coverage",
    "lint": "eslint src test",
    "test": "npm run lint && npm run test:unit && npm run test:types && npm run test:walkontable && npm run test:e2e && npm run test:production",
    "test:walkontable": "npm run build:walkontable && npm run test:walkontable.dump && grunt test-walkontable",
    "test:production": "npm run build:umd.min && npm run test:production.dump && grunt test-handsontable",
    "test:e2e": "npm run build:umd && npm run test:e2e.dump && grunt test-handsontable",
    "test:e2e.watch": "node ./.config/bin/trigger-on-stdout-change.js \"concurrently --raw --kill-others 'npm run build:umd -- --watch' 'npm run test:e2e.dump --testPathPattern=$npm_config_testPathPattern -- --watch'\" \"grunt test-handsontable\"",
    "test:unit": "cross-env BABEL_ENV=commonjs jest --testPathPattern=$npm_config_testPathPattern",
<<<<<<< HEAD
    "test:unit.watch": "cross-env BABEL_ENV=commonjs jest --testPathPattern=$npm_config_testPathPattern --watch",
    "test:walkontable.dump": "cross-env BABEL_ENV=commonjs_e2e NODE_ENV=test-walkontable webpack --hide-modules helpers=./src/3rdparty/walkontable/test/helpers/index.js specs=./src/3rdparty/walkontable/test/spec/index.js",
    "test:production.dump": "cross-env BABEL_ENV=commonjs_e2e NODE_ENV=test-production webpack --hide-modules helpers=./test/helpers/index.js e2e=./test/e2e/index.js",
    "test:e2e.dump": "cross-env BABEL_ENV=commonjs_e2e NODE_ENV=test-e2e webpack --hide-modules --env.testPathPattern=$npm_config_testPathPattern helpers=./test/helpers/index.js e2e=./test/e2e/index.js",
    "test:unit.dump": "cross-env BABEL_ENV=commonjs NODE_ENV=test-unit webpack --hide-modules helpers=./test/helpers/index.js unit=./test/unit/index.js",
=======
    "test:walkontable.dump": "cross-env BABEL_ENV=commonjs NODE_ENV=test-walkontable webpack --progress --hide-modules helpers=./src/3rdparty/walkontable/test/helpers/index.js specs=./src/3rdparty/walkontable/test/spec/index.js",
    "test:production.dump": "cross-env BABEL_ENV=commonjs NODE_ENV=test-production webpack --progress --hide-modules helpers=./test/helpers/index.js e2e=./test/e2e/index.js",
    "test:e2e.dump": "cross-env BABEL_ENV=commonjs_e2e NODE_ENV=test-e2e webpack --env.testPathPattern=$npm_config_testpathpattern --progress --hide-modules helpers=./test/helpers/index.js e2e=./test/e2e/index.js",
    "test:unit.dump": "cross-env BABEL_ENV=commonjs NODE_ENV=test-unit webpack --progress --hide-modules helpers=./test/helpers/index.js unit=./test/unit/index.js",
    "test:types": "tsc -p ./test/types",
>>>>>>> 9535a33c
    "build": "npm run build:commonjs && npm run build:es && npm run build:umd && npm run build:umd.min",
    "build:commonjs": "cross-env BABEL_ENV=commonjs_dist babel src --out-dir commonjs",
    "build:es": "cross-env BABEL_ENV=es babel src --out-dir es",
    "build:umd": "cross-env BABEL_ENV=commonjs NODE_ENV=development webpack --hide-modules ./src/index.js",
    "build:umd.min": "cross-env BABEL_ENV=commonjs NODE_ENV=production webpack --hide-modules ./src/index.js",
    "build:walkontable": "cross-env BABEL_ENV=commonjs NODE_ENV=walkontable webpack --hide-modules ./src/3rdparty/walkontable/src/index.js",
    "watch": "cross-env BABEL_ENV=commonjs NODE_ENV=watch webpack --hide-modules --watch src/index.js",
    "prepublish": "npm run clean && npm run build:commonjs && npm run build:es"
  },
  "keywords": [
    "data",
    "grid",
    "table",
    "editor",
    "grid-editor",
    "data-grid",
    "data-table",
    "spreadsheet",
    "excel",
    "tabular-data",
    "edit-cell",
    "editable-table",
    "data-spreadsheet"
  ],
  "dependencies": {
    "moment": "2.13.0",
    "numbro": "1.11.0",
    "pikaday": "1.4.0",
    "zeroclipboard": "2.3.0"
  },
  "devDependencies": {
    "babel-cli": "^6.24.1",
    "babel-core": "^6.24.1",
    "babel-eslint": "^7.2.3",
    "babel-jest": "^19.0.0",
    "babel-loader": "^7.0.0",
    "babel-plugin-forbidden-imports": "^0.1.2",
    "babel-plugin-transform-object-rest-spread": "^6.23.0",
    "babel-plugin-transform-require-ignore": "^0.1.0",
    "babel-polyfill": "^6.23.0",
    "babel-preset-env": "^1.4.0",
    "babel-register": "^6.24.1",
    "check-es3-syntax-cli": "^0.2.0",
    "concurrently": "^3.4.0",
    "copy-webpack-plugin": "^4.0.1",
    "cross-env": "^4.0.0",
    "css-loader": "^0.28.1",
    "eslint": "^3.19.0",
    "eslint-config-airbnb-base": "^11.1.3",
    "eslint-plugin-import": "^2.2.0",
    "extract-text-webpack-plugin": "^2.0.0",
    "glob": "^7.1.1",
    "grunt": "^1.0.1",
    "grunt-lib-phantomjs": "^1.1.0",
    "html-webpack-plugin": "^2.28.0",
    "jasmine-co": "^1.2.2",
    "jasmine-core": "2.5.2",
    "jasmine-terminal-reporter": "^1.0.3",
    "jest": "^19.0.0",
    "loader-utils": "^1.1.0",
    "optimize-css-assets-webpack-plugin": "^1.3.1",
    "progress-bar-webpack-plugin": "^1.9.3",
    "rimraf": "^2.5.4",
<<<<<<< HEAD
    "spawn-command": "^0.0.2-1",
    "style-loader": "^0.17.0",
    "supports-color": "^3.2.3",
    "tree-kill": "^1.1.0",
    "webpack": "^2.5.1"
=======
    "style-loader": "^0.15.0",
    "typescript": "^2.2.2",
    "webpack": "^2.2.1"
>>>>>>> 9535a33c
  },
  "license": "MIT",
  "jest": {
    "roots": [
      "./test/unit",
      "./src/plugins"
    ],
    "testRegex": "(\\.spec\\.js)|(\\.unit\\.js)$",
    "testPathIgnorePatterns": [
      "<rootDir>/node_modules/",
      "<rootDir>/test/unit/index.js"
    ],
    "moduleNameMapper": {
      "^handsontable(.*)$": "<rootDir>/src$1",
      "^walkontable(.*)$": "<rootDir>/src/3rdparty/walkontable/src$1",
      "\\.css$": "<rootDir>/test/__mocks__/styleMock.js"
    },
    "globals": {
      "__HOT_BUILD_DATE__": "",
      "__HOT_PACKAGE_NAME__": "",
      "__HOT_VERSION__": "",
      "__HOT_BASE_VERSION__": ""
    }
  },
  "typings": "./handsontable.d.ts"
}<|MERGE_RESOLUTION|>--- conflicted
+++ resolved
@@ -24,19 +24,12 @@
     "test:e2e": "npm run build:umd && npm run test:e2e.dump && grunt test-handsontable",
     "test:e2e.watch": "node ./.config/bin/trigger-on-stdout-change.js \"concurrently --raw --kill-others 'npm run build:umd -- --watch' 'npm run test:e2e.dump --testPathPattern=$npm_config_testPathPattern -- --watch'\" \"grunt test-handsontable\"",
     "test:unit": "cross-env BABEL_ENV=commonjs jest --testPathPattern=$npm_config_testPathPattern",
-<<<<<<< HEAD
     "test:unit.watch": "cross-env BABEL_ENV=commonjs jest --testPathPattern=$npm_config_testPathPattern --watch",
     "test:walkontable.dump": "cross-env BABEL_ENV=commonjs_e2e NODE_ENV=test-walkontable webpack --hide-modules helpers=./src/3rdparty/walkontable/test/helpers/index.js specs=./src/3rdparty/walkontable/test/spec/index.js",
     "test:production.dump": "cross-env BABEL_ENV=commonjs_e2e NODE_ENV=test-production webpack --hide-modules helpers=./test/helpers/index.js e2e=./test/e2e/index.js",
     "test:e2e.dump": "cross-env BABEL_ENV=commonjs_e2e NODE_ENV=test-e2e webpack --hide-modules --env.testPathPattern=$npm_config_testPathPattern helpers=./test/helpers/index.js e2e=./test/e2e/index.js",
     "test:unit.dump": "cross-env BABEL_ENV=commonjs NODE_ENV=test-unit webpack --hide-modules helpers=./test/helpers/index.js unit=./test/unit/index.js",
-=======
-    "test:walkontable.dump": "cross-env BABEL_ENV=commonjs NODE_ENV=test-walkontable webpack --progress --hide-modules helpers=./src/3rdparty/walkontable/test/helpers/index.js specs=./src/3rdparty/walkontable/test/spec/index.js",
-    "test:production.dump": "cross-env BABEL_ENV=commonjs NODE_ENV=test-production webpack --progress --hide-modules helpers=./test/helpers/index.js e2e=./test/e2e/index.js",
-    "test:e2e.dump": "cross-env BABEL_ENV=commonjs_e2e NODE_ENV=test-e2e webpack --env.testPathPattern=$npm_config_testpathpattern --progress --hide-modules helpers=./test/helpers/index.js e2e=./test/e2e/index.js",
-    "test:unit.dump": "cross-env BABEL_ENV=commonjs NODE_ENV=test-unit webpack --progress --hide-modules helpers=./test/helpers/index.js unit=./test/unit/index.js",
     "test:types": "tsc -p ./test/types",
->>>>>>> 9535a33c
     "build": "npm run build:commonjs && npm run build:es && npm run build:umd && npm run build:umd.min",
     "build:commonjs": "cross-env BABEL_ENV=commonjs_dist babel src --out-dir commonjs",
     "build:es": "cross-env BABEL_ENV=es babel src --out-dir es",
@@ -100,17 +93,12 @@
     "optimize-css-assets-webpack-plugin": "^1.3.1",
     "progress-bar-webpack-plugin": "^1.9.3",
     "rimraf": "^2.5.4",
-<<<<<<< HEAD
     "spawn-command": "^0.0.2-1",
     "style-loader": "^0.17.0",
     "supports-color": "^3.2.3",
     "tree-kill": "^1.1.0",
+    "typescript": "^2.2.2",
     "webpack": "^2.5.1"
-=======
-    "style-loader": "^0.15.0",
-    "typescript": "^2.2.2",
-    "webpack": "^2.2.1"
->>>>>>> 9535a33c
   },
   "license": "MIT",
   "jest": {
