--- conflicted
+++ resolved
@@ -6,11 +6,7 @@
     "url": "https://github.com/warpech/jquery-handsontable/issues"
   },
   "author": "Marcin Warpechowski <marcin@nextgen.pl>",
-<<<<<<< HEAD
-  "version": "0.10.4",
-=======
   "version": "0.10.5",
->>>>>>> 647f5288
   "devDependencies": {
     "grunt": "~0.4.1",
     "grunt-replace": "~0.4.4",
