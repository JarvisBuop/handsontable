--- conflicted
+++ resolved
@@ -1,5 +1,3 @@
-<<<<<<< HEAD
-=======
 Bugfixes:
 - autoColumnSize did not take `<table>` class into account when measuring the column width
 
@@ -10,7 +8,6 @@
 - add `grunt-contrib-connect` to `Gruntfile.js` that allows to run an ad-hoc http://localhost:8080/ server with command `grunt connect`
 - bind `cellProperties` as `this` in `cells` callback
 
->>>>>>> 1223db8e
 ## [0.9.4](https://github.com/warpech/jquery-handsontable/tree/v0.9.4) (Jun 7, 2013)
 
 Bugfixes:
