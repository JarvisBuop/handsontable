--- conflicted
+++ resolved
@@ -42,12 +42,8 @@
 
 Handsontable.DropdownCell = {
   editor: 'dropdown',
-<<<<<<< HEAD
-  renderer: Handsontable.AutocompleteRenderer,
+  renderer: 'autocomplete',
   validator: Handsontable.AutocompleteValidator
-=======
-  renderer: 'autocomplete'
->>>>>>> c8d3e459
 };
 
 //here setup the friendly aliases that are used by cellProperties.type
