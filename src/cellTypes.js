/**
 * Cell type is just a shortcut for setting bunch of cellProperties (used in getCellMeta)
 */

import * as helper from './helpers.js';
import {getEditorConstructor} from './editors.js';
import {getRenderer} from './renderers.js';

Handsontable.mobileBrowser = helper.isMobileBrowser();  // check if viewed on a mobile device

Handsontable.AutocompleteCell = {
  editor: getEditorConstructor('autocomplete'),
  renderer: getRenderer('autocomplete'),
  validator: Handsontable.AutocompleteValidator
};

Handsontable.CheckboxCell = {
  editor: getEditorConstructor('checkbox'),
  renderer: getRenderer('checkbox')
};

Handsontable.TextCell = {
  editor: Handsontable.mobileBrowser ? getEditorConstructor('mobile') : getEditorConstructor('text'),
  renderer: getRenderer('text')
};

Handsontable.NumericCell = {
  editor: getEditorConstructor('numeric'),
  renderer: getRenderer('numeric'),
  validator: Handsontable.NumericValidator,
  dataType: 'number'
};

Handsontable.DateCell = {
<<<<<<< HEAD
  editor: Handsontable.editors.DateEditor,
  validator: Handsontable.DateValidator,
  renderer: Handsontable.renderers.AutocompleteRenderer //displays small gray arrow on right side of the cell
=======
  editor: getEditorConstructor('date'),
  // displays small gray arrow on right side of the cell
  renderer: getRenderer('autocomplete')
>>>>>>> 0c1bb03d
};

Handsontable.HandsontableCell = {
  editor: getEditorConstructor('handsontable'),
  //displays small gray arrow on right side of the cell
  renderer: getRenderer('autocomplete')
};

Handsontable.PasswordCell = {
  editor: getEditorConstructor('password'),
  renderer: getRenderer('password'),
  copyable: false
};

Handsontable.DropdownCell = {
  editor: getEditorConstructor('dropdown'),
  //displays small gray arrow on right side of the cell
  renderer: getRenderer('autocomplete'),
  validator: Handsontable.AutocompleteValidator
};

//here setup the friendly aliases that are used by cellProperties.type
Handsontable.cellTypes = {
  text: Handsontable.TextCell,
  date: Handsontable.DateCell,
  numeric: Handsontable.NumericCell,
  checkbox: Handsontable.CheckboxCell,
  autocomplete: Handsontable.AutocompleteCell,
  handsontable: Handsontable.HandsontableCell,
  password: Handsontable.PasswordCell,
  dropdown: Handsontable.DropdownCell
};

//here setup the friendly aliases that are used by cellProperties.renderer and cellProperties.editor
Handsontable.cellLookup = {
  validator: {
    numeric: Handsontable.NumericValidator,
    autocomplete: Handsontable.AutocompleteValidator
  }
};<|MERGE_RESOLUTION|>--- conflicted
+++ resolved
@@ -32,15 +32,10 @@
 };
 
 Handsontable.DateCell = {
-<<<<<<< HEAD
-  editor: Handsontable.editors.DateEditor,
+  editor: getEditorConstructor('date'),
   validator: Handsontable.DateValidator,
-  renderer: Handsontable.renderers.AutocompleteRenderer //displays small gray arrow on right side of the cell
-=======
-  editor: getEditorConstructor('date'),
   // displays small gray arrow on right side of the cell
   renderer: getRenderer('autocomplete')
->>>>>>> 0c1bb03d
 };
 
 Handsontable.HandsontableCell = {
