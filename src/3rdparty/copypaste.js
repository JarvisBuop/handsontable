/**
 * Creates a textarea that stays hidden on the page and gets focused when user presses CTRL while not having a form
 * input focused.
 * In future we may implement a better driver when better APIs are available.
 *
 * @constructor
 */
<<<<<<< HEAD
var CopyPaste = (function () {
  var instance;

  return {
    getInstance: function () {
      if (!instance) {
        instance = new CopyPasteClass();

      } else if (instance.hasBeenDestroyed()) {
        instance.init();
      }
      instance.refCounter ++;
=======

import {eventManager as eventManagerObject} from './../eventManager.js';
>>>>>>> 0c1bb03d

export {copyPasteManager};

var instance;

function copyPasteManager() {
  if (!instance) {
    instance = new CopyPasteClass();

  } else if (instance.hasBeenDestroyed()){
    instance.init();
  }
  instance.refCounter++;

  return instance;
}

function CopyPasteClass() {
  this.refCounter = 0;
  this.init();
}

/**
 * Initialize CopyPaste class
 */
CopyPasteClass.prototype.init = function () {
  var
    style,
    parent;

  this.copyCallbacks = [];
  this.cutCallbacks = [];
  this.pasteCallbacks = [];
  this._eventManager = eventManagerObject(this);

  // this.listenerElement = document.documentElement;
  parent = document.body;

  if (document.getElementById('CopyPasteDiv')) {
    this.elDiv = document.getElementById('CopyPasteDiv');
    this.elTextarea = this.elDiv.firstChild;
  }
  else {
    this.elDiv = document.createElement('DIV');
    this.elDiv.id = 'CopyPasteDiv';
    style = this.elDiv.style;
    style.position = 'fixed';
    style.top = '-10000px';
    style.left = '-10000px';
    parent.appendChild(this.elDiv);

    this.elTextarea = document.createElement('TEXTAREA');
    this.elTextarea.className = 'copyPaste';
    this.elTextarea.onpaste = function (event) {
      if('WebkitAppearance' in document.documentElement.style) { // chrome and safari
        this.value = event.clipboardData.getData("Text");

        return false;
      }
    };
    style = this.elTextarea.style;
    style.width = '10000px';
    style.height = '10000px';
    style.overflow = 'hidden';
    this.elDiv.appendChild(this.elTextarea);

    if (typeof style.opacity !== 'undefined') {
      style.opacity = 0;
    }
  }
  this.keyDownRemoveEvent = this._eventManager.addEventListener(document.documentElement, 'keydown', this.onKeyDown.bind(this), false);
};

/**
 * Call method on every key down event
 *
 * @param {DOMEvent} event
 */
CopyPasteClass.prototype.onKeyDown = function (event) {
  var _this = this,
    isCtrlDown = false;

  // mac
  if (event.metaKey) {
    isCtrlDown = true;
  }
  // pc
  else if (event.ctrlKey && navigator.userAgent.indexOf('Mac') === -1) {
    isCtrlDown = true;
  }
  if (isCtrlDown) {
    // this is needed by fragmentSelection in Handsontable. Ignore copypaste.js behavior if fragment of cell text is selected
    if (document.activeElement !== this.elTextarea && (this.getSelectionText() !== '' ||
        ['INPUT', 'SELECT', 'TEXTAREA'].indexOf(document.activeElement.nodeName) !== -1)) {
      return;
    }

    this.selectNodeText(this.elTextarea);
    setTimeout(function () {
      _this.selectNodeText(_this.elTextarea);
    }, 0);
  }

  /* 67 = c
   * 86 = v
   * 88 = x
   */
  if (isCtrlDown && (event.keyCode === 67 || event.keyCode === 86 || event.keyCode === 88)) {
    // that.selectNodeText(that.elTextarea);

    // works in all browsers, incl. Opera < 12.12
    if (event.keyCode === 88) {
      setTimeout(function () {
        _this.triggerCut(event);
      }, 0);
    }
    else if (event.keyCode === 86) {
      setTimeout(function () {
        _this.triggerPaste(event);
      }, 0);
    }
  }
};

//http://jsperf.com/textara-selection
//http://stackoverflow.com/questions/1502385/how-can-i-make-this-code-work-in-ie
/**
 * Select all text contains in passed node element
 *
 * @param {Element} el
 */
CopyPasteClass.prototype.selectNodeText = function (el) {
  if (el) {
    el.select();
  }
};

//http://stackoverflow.com/questions/5379120/get-the-highlighted-selected-text
/**
 * Get selection text
 *
 * @returns {String}
 */
CopyPasteClass.prototype.getSelectionText = function () {
  var text = "";

  if (window.getSelection) {
    text = window.getSelection().toString();
  } else if (document.selection && document.selection.type != "Control") {
    text = document.selection.createRange().text;
  }

  return text;
};

/**
 * Make string copyable
 *
 * @param {String} str
 */
CopyPasteClass.prototype.copyable = function (str) {
  if (typeof str !== 'string' && str.toString === void 0) {
    throw new Error('copyable requires string parameter');
  }
  this.elTextarea.value = str;
};

/*CopyPasteClass.prototype.onCopy = function (fn) {
  this.copyCallbacks.push(fn);
};*/

/**
 * Add function callback to onCut event
 *
 * @param {Function} fn
 */
CopyPasteClass.prototype.onCut = function (fn) {
  this.cutCallbacks.push(fn);
};

/**
 * Add function callback to onPaste event
 *
 * @param {Function} fn
 */
CopyPasteClass.prototype.onPaste = function (fn) {
  this.pasteCallbacks.push(fn);
};

/**
 * Remove callback from all events
 *
 * @param {Function} fn
 * @returns {Boolean}
 */
CopyPasteClass.prototype.removeCallback = function (fn) {
  var i, len;

  for (i = 0, len = this.copyCallbacks.length; i < len; i++) {
    if (this.copyCallbacks[i] === fn) {
      this.copyCallbacks.splice(i, 1);

      return true;
    }
  }
  for (i = 0, len = this.cutCallbacks.length; i < len; i++) {
    if (this.cutCallbacks[i] === fn) {
      this.cutCallbacks.splice(i, 1);

      return true;
    }
  }
  for (i = 0, len = this.pasteCallbacks.length; i < len; i++) {
    if (this.pasteCallbacks[i] === fn) {
      this.pasteCallbacks.splice(i, 1);

      return true;
    }
  }

  return false;
};

/**
 * Trigger cut event
 *
 * @param {DOMEvent} event
 */
CopyPasteClass.prototype.triggerCut = function (event) {
  var _this = this;

  if (_this.cutCallbacks) {
    setTimeout(function () {
      for (var i = 0, len = _this.cutCallbacks.length; i < len; i++) {
        _this.cutCallbacks[i](event);
      }
    }, 50);
  }
};

/**
 * Trigger paste event
 *
 * @param {DOMEvent} event
 * @param {String} str
 */
CopyPasteClass.prototype.triggerPaste = function (event, str) {
  var _this = this;

  if (_this.pasteCallbacks) {
    setTimeout(function () {
      var val = str || _this.elTextarea.value;

      for (var i = 0, len = _this.pasteCallbacks.length; i < len; i++) {
        _this.pasteCallbacks[i](val, event);
      }
    }, 50);
  }
};

/**
 * Destroy instance
 */
CopyPasteClass.prototype.destroy = function () {
  if(!this.hasBeenDestroyed() && --this.refCounter === 0){
    if (this.elDiv && this.elDiv.parentNode) {
      this.elDiv.parentNode.removeChild(this.elDiv);
      this.elDiv = null;
      this.elTextarea = null;
    }
    this.keyDownRemoveEvent();
  }
};

/**
 * Check if instance has been destroyed
 *
 * @returns {Boolean}
 */
CopyPasteClass.prototype.hasBeenDestroyed = function () {
  return !this.refCounter;
};

<|MERGE_RESOLUTION|>--- conflicted
+++ resolved
@@ -5,23 +5,8 @@
  *
  * @constructor
  */
-<<<<<<< HEAD
-var CopyPaste = (function () {
-  var instance;
-
-  return {
-    getInstance: function () {
-      if (!instance) {
-        instance = new CopyPasteClass();
-
-      } else if (instance.hasBeenDestroyed()) {
-        instance.init();
-      }
-      instance.refCounter ++;
-=======
 
 import {eventManager as eventManagerObject} from './../eventManager.js';
->>>>>>> 0c1bb03d
 
 export {copyPasteManager};
 
@@ -44,9 +29,6 @@
   this.init();
 }
 
-/**
- * Initialize CopyPaste class
- */
 CopyPasteClass.prototype.init = function () {
   var
     style,
