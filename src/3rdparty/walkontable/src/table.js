--- conflicted
+++ resolved
@@ -392,15 +392,11 @@
       //after last column is rendered, check if last cell is fully displayed
       if (this.verticalRenderReverse && noPartial) {
         if (-this.wtDom.outerHeight(TR.firstChild) < this.rowStrategy.remainingSize) {
-          this.TBODY.removeChild(TR);
-<<<<<<< HEAD
+            this.TBODY.removeChild(TR);
           this.instance.update('offsetRow', offsetRow + 1);
-=======
-          this.instance.update('offsetRow', source_r + 1);
->>>>>>> e05539fe
-          this.tbodyChildrenLength--;
-          this.rowFilter.readSettings(this.instance);
-          break;
+            this.tbodyChildrenLength--;
+            this.rowFilter.readSettings(this.instance);
+            break;
 
         }
         else {
