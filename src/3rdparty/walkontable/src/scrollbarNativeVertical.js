--- conflicted
+++ resolved
@@ -17,22 +17,14 @@
   if (this.scrollHandler === window) {
     var box = this.instance.wtTable.holder.getBoundingClientRect();
     var top = Math.ceil(box.top);
-<<<<<<< HEAD
-    var bottom = Math.ceil(box.bottom);
-=======
     var finalLeft
       , finalTop;
->>>>>>> edb41e2d
+    var bottom = Math.ceil(box.bottom);
 
     finalLeft = '0';
 
-<<<<<<< HEAD
     if (top < 0 && (bottom - elem.offsetHeight) > 0) {
-      elem.style.top = -top + "px";
-=======
-    if (top < 0) {
       finalTop = -top + "px";
->>>>>>> edb41e2d
     } else {
       finalTop = "0";
     }
