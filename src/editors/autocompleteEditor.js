--- conflicted
+++ resolved
@@ -4,15 +4,9 @@
 import {getEditorConstructor, registerEditor} from './../editors.js';
 import {HandsontableEditor} from './handsontableEditor.js';
 
-<<<<<<< HEAD
-    this.query = null;
-    this.choices = [];
-  };
-=======
 var AutocompleteEditor = HandsontableEditor.prototype.extend();
 
 export {AutocompleteEditor};
->>>>>>> e6881ab0
 
 Handsontable.editors = Handsontable.editors || {};
 Handsontable.editors.AutocompleteEditor = AutocompleteEditor;
@@ -22,54 +16,35 @@
  * @class AutocompleteEditor
  * @dependencies HandsontableEditor
  */
-AutocompleteEditor.prototype.init = function () {
+AutocompleteEditor.prototype.init = function() {
   HandsontableEditor.prototype.init.apply(this, arguments);
 
-  // set choices list initial height, so Walkontable can assign it's scroll handler
-  var choicesListHot = this.htEditor.getInstance();
-  choicesListHot.updateSettings({
-    height: 1
-  });
-
-<<<<<<< HEAD
-    Handsontable.Dom.addClass(this.htContainer, 'autocompleteEditor');
-    Handsontable.Dom.addClass(this.htContainer, getSystemSpecificPaddingClass());
-=======
   this.query = null;
   this.choices = [];
 };
 
-AutocompleteEditor.prototype.createElements = function(){
+AutocompleteEditor.prototype.createElements = function() {
   HandsontableEditor.prototype.createElements.apply(this, arguments);
 
-  var getSystemSpecificPaddingClass = function () {
-    if(window.navigator.platform.indexOf('Mac') != -1) {
-      return "htMacScroll";
-    } else {
-      return "";
-    }
->>>>>>> e6881ab0
-  };
-
   dom.addClass(this.htContainer, 'autocompleteEditor');
-  dom.addClass(this.htContainer, getSystemSpecificPaddingClass());
+  dom.addClass(this.htContainer, window.navigator.platform.indexOf('Mac') !== -1 ? 'htMacScroll' : '');
 };
 
 var skipOne = false;
-var onBeforeKeyDown = function (event) {
+function onBeforeKeyDown(event) {
   skipOne = false;
   var editor = this.getActiveEditor();
   var keyCodes = helper.keyCode;
 
-  if (helper.isPrintableChar(event.keyCode) || event.keyCode === keyCodes.BACKSPACE || event.keyCode === keyCodes.DELETE  || event.keyCode === keyCodes.INSERT) {
+  if (helper.isPrintableChar(event.keyCode) || event.keyCode === keyCodes.BACKSPACE ||
+      event.keyCode === keyCodes.DELETE || event.keyCode === keyCodes.INSERT) {
     var timeOffset = 0;
 
     // on ctl+c / cmd+c don't update suggestion list
-    if(event.keyCode === keyCodes.C && (event.ctrlKey || event.metaKey)) {
+    if (event.keyCode === keyCodes.C && (event.ctrlKey || event.metaKey)) {
       return;
     }
-
-    if(!editor.isOpened()) {
+    if (!editor.isOpened()) {
       timeOffset += 10;
     }
 
@@ -78,98 +53,62 @@
       skipOne = true;
     }, timeOffset));
   }
-};
+}
 
 AutocompleteEditor.prototype.prepare = function () {
   this.instance.addHook('beforeKeyDown', onBeforeKeyDown);
   HandsontableEditor.prototype.prepare.apply(this, arguments);
 };
 
-<<<<<<< HEAD
-    var choicesListHot = this.htEditor.getInstance();
-    var that = this;
-
-    this.TEXTAREA.style.visibility = 'visible';
-    this.focus();
-
-    choicesListHot.updateSettings({
-      'colWidths': [Handsontable.Dom.outerWidth(this.TEXTAREA) - 2],
-      afterRenderer: function (TD, row, col, prop, value) {
-        var caseSensitive = this.getCellMeta(row, col).filteringCaseSensitive === true,
-          indexOfMatch,
-          match;
-
-        if(value){
-          indexOfMatch =  caseSensitive ? value.indexOf(this.query) : value.toLowerCase().indexOf(that.query.toLowerCase());
-
-          if(indexOfMatch != -1){
-            match = value.substr(indexOfMatch, that.query.length);
-            TD.innerHTML = value.replace(match, '<strong>' + match + '</strong>');
-          }
-        }
-      }
-    });
-
-    // Add additional space for autocomplete holder
-    this.htEditor.view.wt.wtTable.holder.style['padding-right'] = Handsontable.Dom.getScrollbarWidth() + 2 + 'px';
-
-    if(skipOne) {
-      skipOne = false;
-    }
-
-    that.instance._registerTimeout(setTimeout(function () {
-      that.queryChoices(that.TEXTAREA.value);
-    }, 0));
-=======
 AutocompleteEditor.prototype.open = function () {
   HandsontableEditor.prototype.open.apply(this, arguments);
 
+  var choicesListHot = this.htEditor.getInstance();
+  var that = this;
+
   this.TEXTAREA.style.visibility = 'visible';
   this.focus();
 
-  this.htContainer.style.overflow = 'hidden'; // small hack to prevent vertical scrollbar causing a horizontal scrollbar
-
-  var choicesListHot = this.htEditor.getInstance();
-  var that = this;
-
   choicesListHot.updateSettings({
     'colWidths': [dom.outerWidth(this.TEXTAREA) - 2],
-    afterRenderer: function (TD, row, col, prop, value) {
-      var caseSensitive = this.getCellMeta(row, col).filteringCaseSensitive === true;
-
-      if(value){
-        var indexOfMatch =  caseSensitive ? value.indexOf(this.query) : value.toLowerCase().indexOf(that.query.toLowerCase());
-
-        if(indexOfMatch != -1){
-          var match = value.substr(indexOfMatch, that.query.length);
+    afterRenderer: function(TD, row, col, prop, value) {
+      var caseSensitive = this.getCellMeta(row, col).filteringCaseSensitive === true,
+        indexOfMatch,
+        match;
+
+      if (value) {
+        indexOfMatch = caseSensitive ? value.indexOf(this.query) : value.toLowerCase().indexOf(that.query.toLowerCase());
+
+        if (indexOfMatch != -1) {
+          match = value.substr(indexOfMatch, that.query.length);
           TD.innerHTML = value.replace(match, '<strong>' + match + '</strong>');
         }
       }
     }
   });
->>>>>>> e6881ab0
-
-  if(skipOne) {
+
+  // Add additional space for autocomplete holder
+  this.htEditor.view.wt.wtTable.holder.style['padding-right'] = dom.getScrollbarWidth() + 2 + 'px';
+
+  if (skipOne) {
     skipOne = false;
   }
-  that.instance._registerTimeout(setTimeout(function () {
+
+  that.instance._registerTimeout(setTimeout(function() {
     that.queryChoices(that.TEXTAREA.value);
-    that.htContainer.style.overflow = 'auto'; // small hack to prevent vertical scrollbar causing a horizontal scrollbar
   }, 0));
-
 };
 
 AutocompleteEditor.prototype.close = function () {
   HandsontableEditor.prototype.close.apply(this, arguments);
 };
-
-AutocompleteEditor.prototype.queryChoices = function(query){
+AutocompleteEditor.prototype.queryChoices = function(query) {
   this.query = query;
 
-  if (typeof this.cellProperties.source == 'function'){
+  if (typeof this.cellProperties.source == 'function') {
     var that = this;
 
-    this.cellProperties.source(query, function(choices){
+    this.cellProperties.source(query, function(choices) {
       that.updateChoicesList(choices);
     });
 
@@ -177,14 +116,14 @@
 
     var choices;
 
-    if(!query || this.cellProperties.filter === false){
+    if (!query || this.cellProperties.filter === false) {
       choices = this.cellProperties.source;
     } else {
 
       var filteringCaseSensitive = this.cellProperties.filteringCaseSensitive === true;
       var lowerCaseQuery = query.toLowerCase();
 
-      choices = this.cellProperties.source.filter(function(choice){
+      choices = this.cellProperties.source.filter(function(choice) {
 
         if (filteringCaseSensitive) {
           return choice.indexOf(query) != -1;
@@ -203,55 +142,30 @@
 
 };
 
-AutocompleteEditor.prototype.updateChoicesList = function (choices) {
+AutocompleteEditor.prototype.updateChoicesList = function(choices) {
   var pos = dom.getCaretPosition(this.TEXTAREA),
     endPos = dom.getSelectionEndPosition(this.TEXTAREA);
 
-<<<<<<< HEAD
-    this.htEditor.loadData(Handsontable.helper.pivot([choices]));
-
-    this.updateDropdownHeight();
-=======
   var orderByRelevance = AutocompleteEditor.sortByRelevance(this.getValue(), choices, this.cellProperties.filteringCaseSensitive);
   var highlightIndex;
->>>>>>> e6881ab0
 
   /* jshint ignore:start */
   if (this.cellProperties.filter != false) {
     var sorted = [];
-    for(var i = 0, choicesCount = orderByRelevance.length; i < choicesCount; i++) {
+    for (var i = 0, choicesCount = orderByRelevance.length; i < choicesCount; i++) {
       sorted.push(choices[orderByRelevance[i]]);
     }
-<<<<<<< HEAD
-
-    this.instance.listen();
-    this.TEXTAREA.focus();
-    Handsontable.Dom.setCaretPosition(this.TEXTAREA, pos, (pos != endPos ? endPos : void 0));
-  };
-
-  AutocompleteEditor.prototype.updateDropdownHeight = function () {
-    this.htEditor.updateSettings({height: this.getDropdownHeight()});
-    this.htEditor.view.wt.wtTable.alignOverlaysWithTrimmingContainer();
-  };
-
-  AutocompleteEditor.prototype.finishEditing = function (restoreOriginalValue) {
-    if (!restoreOriginalValue) {
-      this.instance.removeHook('beforeKeyDown', onBeforeKeyDown);
-=======
     highlightIndex = 0;
     choices = sorted;
-  }
-  else {
+  } else {
     highlightIndex = orderByRelevance[0];
   }
   /* jshint ignore:end */
 
   this.choices = choices;
-
   this.htEditor.loadData(helper.pivot([choices]));
-  this.htEditor.updateSettings({height: this.getDropdownHeight()});
-  //Handsontable.tmpHandsontable(this.htContainer,'loadData', helper.pivot([choices]));
-  //Handsontable.tmpHandsontable(this.htContainer,'updateSettings', {height: this.getDropdownHeight()});
+
+  this.updateDropdownHeight();
 
   if (this.cellProperties.strict === true) {
     this.highlightBestMatchingChoice(highlightIndex);
@@ -262,14 +176,21 @@
   dom.setCaretPosition(this.TEXTAREA, pos, (pos != endPos ? endPos : void 0));
 };
 
-AutocompleteEditor.prototype.finishEditing = function (restoreOriginalValue) {
+AutocompleteEditor.prototype.updateDropdownHeight = function() {
+  this.htEditor.updateSettings({
+    height: this.getDropdownHeight()
+  });
+  this.htEditor.view.wt.wtTable.alignOverlaysWithTrimmingContainer();
+};
+
+AutocompleteEditor.prototype.finishEditing = function(restoreOriginalValue) {
   if (!restoreOriginalValue) {
     this.instance.removeHook('beforeKeyDown', onBeforeKeyDown);
   }
   HandsontableEditor.prototype.finishEditing.apply(this, arguments);
 };
 
-AutocompleteEditor.prototype.highlightBestMatchingChoice = function (index) {
+AutocompleteEditor.prototype.highlightBestMatchingChoice = function(index) {
   if (typeof index === "number") {
     this.htEditor.selectCell(index, 0);
   } else {
@@ -286,35 +207,32 @@
  */
 AutocompleteEditor.sortByRelevance = function(value, choices, caseSensitive) {
 
-  var choicesRelevance = []
-    , currentItem
-    , valueLength = value.length
-    , valueIndex
-    , charsLeft
-    , result = []
-    , i
-    , choicesCount;
-
-  if(valueLength === 0) {
-    for(i = 0, choicesCount = choices.length; i < choicesCount; i++) {
+  var choicesRelevance = [],
+    currentItem, valueLength = value.length,
+    valueIndex, charsLeft, result = [],
+    i, choicesCount;
+
+  if (valueLength === 0) {
+    for (i = 0, choicesCount = choices.length; i < choicesCount; i++) {
       result.push(i);
->>>>>>> e6881ab0
     }
     return result;
   }
 
-  for(i = 0, choicesCount = choices.length; i < choicesCount; i++) {
+  for (i = 0, choicesCount = choices.length; i < choicesCount; i++) {
     currentItem = choices[i];
 
-    if(caseSensitive) {
+    if (caseSensitive) {
       valueIndex = currentItem.indexOf(value);
     } else {
       valueIndex = currentItem.toLowerCase().indexOf(value.toLowerCase());
     }
 
 
-    if(valueIndex == -1) { continue; }
-    charsLeft =  currentItem.length - valueIndex - valueLength;
+    if (valueIndex == -1) {
+      continue;
+    }
+    charsLeft = currentItem.length - valueIndex - valueLength;
 
     choicesRelevance.push({
       baseIndex: i,
@@ -326,64 +244,39 @@
 
   choicesRelevance.sort(function(a, b) {
 
-    if(b.index === -1) {
+    if (b.index === -1) {
       return -1;
     }
-    if(a.index === -1) {
+    if (a.index === -1) {
       return 1;
     }
 
-    if(a.index < b.index) {
+    if (a.index < b.index) {
       return -1;
-    } else if(b.index < a.index) {
+    } else if (b.index < a.index) {
       return 1;
-    } else if(a.index === b.index) {
-      if(a.charsLeft < b.charsLeft) {
+    } else if (a.index === b.index) {
+      if (a.charsLeft < b.charsLeft) {
         return -1;
-      } else if(a.charsLeft > b.charsLeft) {
+      } else if (a.charsLeft > b.charsLeft) {
         return 1;
       } else {
         return 0;
       }
-<<<<<<< HEAD
-    });
-
-    for (i = 0, choicesCount = choicesRelevance.length; i < choicesCount; i++) {
-      result.push(choicesRelevance[i].baseIndex);
-    }
-
-    return result;
-  };
-
-  AutocompleteEditor.prototype.getDropdownHeight = function(){
-    var firstRowHeight = this.htEditor.getInstance().getRowHeight(0) || 23;
-    return this.choices.length >= 10 ? 10 * firstRowHeight : this.choices.length * firstRowHeight + 8;
-  };
-
-  Handsontable.editors.AutocompleteEditor = AutocompleteEditor;
-  Handsontable.editors.registerEditor('autocomplete', AutocompleteEditor);
-
-})(Handsontable);
-=======
     }
   });
 
-  for(i = 0, choicesCount = choicesRelevance.length; i < choicesCount; i++) {
+  for (i = 0, choicesCount = choicesRelevance.length; i < choicesCount; i++) {
     result.push(choicesRelevance[i].baseIndex);
   }
 
   return result;
 };
 
-AutocompleteEditor.prototype.getDropdownHeight = function(){
-  //var firstRowHeight = this.$htContainer.handsontable('getInstance').getRowHeight(0) || 23;
+AutocompleteEditor.prototype.getDropdownHeight = function() {
   var firstRowHeight = this.htEditor.getInstance().getRowHeight(0) || 23;
-  //var firstRowHeight = Handsontable.tmpHandsontable(this.htContainer,'getInstance').getRowHeight(0) || 23;
+
   return this.choices.length >= 10 ? 10 * firstRowHeight : this.choices.length * firstRowHeight + 8;
-  //return 10 * this.$htContainer.handsontable('getInstance').getRowHeight(0);
-  //sorry, we can't measure row height before it was rendered. Let's use fixed height for now
-  //return 230;
-};
-
-registerEditor('autocomplete', AutocompleteEditor);
->>>>>>> e6881ab0
+};
+
+registerEditor('autocomplete', AutocompleteEditor);