<<<<<<< HEAD
function HandsontableObserveChanges() {
  this.init = function () {
    var instance = this;
    var pluginEnabled = instance.getSettings().observeChanges;

    if (!instance.observer && pluginEnabled) {
      instance.observer = jsonpatch.observe(instance.getData(), function () {
          instance.render();
      });
    } else if (instance.observer && !pluginEnabled){
      jsonpatch.unobserve(instance.getData(), instance.observer);
    }
  };
}
var htObserveChanges = new HandsontableObserveChanges();

Handsontable.PluginHooks.add('afterLoadData', htObserveChanges.init);
Handsontable.PluginHooks.add('afterUpdateSettings', htObserveChanges.init);
=======
(function HandsontableObserveChanges() {

  Handsontable.PluginHooks.add('afterLoadData', init);
  Handsontable.PluginHooks.add('afterUpdateSettings', init);

  function init() {
    var instance = this;
    var pluginEnabled = instance.getSettings().observeChanges;

    if (!instance.observer && pluginEnabled) {
      createObserver.call(instance);
      bindEvents.call(instance);

    } else if (!pluginEnabled){
      destroy.call(instance);
    }
  }

  function createObserver(){
    var instance = this;

    instance.observeChangesActive = true;

    instance.pauseObservingChanges = function(){
      instance.observeChangesActive = false;
    };

    instance.resumeObservingChanges = function(){
      instance.observeChangesActive = true;
    };

    instance.observer = jsonpatch.observe(instance.getData(), function (patches) {
      if(instance.observeChangesActive){
        runHookForOperation.call(instance, patches);
        instance.render();
      }

      instance.runHooks('afterChangesObserved');
    });
  }

  function runHookForOperation(rawPatches){
    var instance = this;
    var patches = cleanPatches(rawPatches);

    for(var i = 0, len = patches.length; i < len; i++){
      var patch = patches[i];
      var parsedPath = parsePath(patch.path);


      switch(patch.op){
        case 'add':
          if(isNaN(parsedPath.col)){
            instance.runHooks('afterCreateRow', parsedPath.row);
          } else {
            instance.runHooks('afterCreateCol', parsedPath.col);
          }
          break;

        case 'remove':
          if(isNaN(parsedPath.col)){
            instance.runHooks('afterRemoveRow', parsedPath.row, 1);
          } else {
            instance.runHooks('afterRemoveCol', parsedPath.col, 1);
          }
          break;

        case 'replace':
          instance.runHooks('afterChange', [parsedPath.row, parsedPath.col, null, patch.value], 'external');
          break;
      }
    }

    function cleanPatches(rawPatches){
      var patches;

      patches = removeLengthRelatedPatches(rawPatches);
      patches = removeMultipleAddOrRemoveColPatches(patches);

      return patches;
    }

    /**
     * Removing or adding column will produce one patch for each table row.
     * This function leaves only one patch for each column add/remove operation
     */
    function removeMultipleAddOrRemoveColPatches(rawPatches){
      var newOrRemovedColumns = [];

      return rawPatches.filter(function(patch){
        var parsedPath = parsePath(patch.path);

        if(['add', 'remove'].indexOf(patch.op) != -1 && !isNaN(parsedPath.col)){
          if(newOrRemovedColumns.indexOf(parsedPath.col) != -1){
            return false;
          } else {
            newOrRemovedColumns.push(parsedPath.col);
          }
        }

        return true;
      });

    }

    /**
     * If observeChanges uses native Object.observe method, then it produces patches for length property.
     * This function removes them.
     */
    function removeLengthRelatedPatches(rawPatches){
      return rawPatches.filter(function(patch){
        return !/[/]length/ig.test(patch.path);
      })
    }

    function parsePath(path){
      var match = path.match(/^\/(\d)\/?(\d)?$/);

      return {
        row: parseInt(match[1], 10),
        col: parseInt(match[2], 10)
      }
    }
  }

  function destroy(){
    var instance = this;

    if (instance.observer){
      destroyObserver.call(instance);
      unbindEvents.call(instance);
    }
  }

  function destroyObserver(){
    var instance = this;

    jsonpatch.unobserve(instance.getData(), instance.observer);
    delete instance.observeChangesActive;
    delete instance.pauseObservingChanges;
    delete instance.resumeObservingChanges;
  }

  function bindEvents(){
    var instance = this;
    instance.addHook('afterDestroy', destroy);

    instance.addHook('afterCreateRow', afterTableAlter);
    instance.addHook('afterRemoveRow', afterTableAlter);

    instance.addHook('afterCreateCol', afterTableAlter);
    instance.addHook('afterRemoveCol', afterTableAlter);

    instance.addHook('afterChange', function(changes, source){
      if(source != 'loadData'){
        afterTableAlter.call(this);
      }
    });
  }

  function unbindEvents(){
    var instance = this;
    instance.removeHook('afterDestroy', destroy);

    instance.removeHook('afterCreateRow', afterTableAlter);
    instance.removeHook('afterRemoveRow', afterTableAlter);

    instance.removeHook('afterCreateCol', afterTableAlter);
    instance.removeHook('afterRemoveCol', afterTableAlter);

    instance.removeHook('afterChange', afterTableAlter);
  }

  function afterTableAlter(){
    var instance = this;

    instance.pauseObservingChanges();

    instance.addHookOnce('afterChangesObserved', function(){
      instance.resumeObservingChanges();
    });

  }
})();
>>>>>>> 634dcd1b
<|MERGE_RESOLUTION|>--- conflicted
+++ resolved
@@ -1,23 +1,3 @@
-<<<<<<< HEAD
-function HandsontableObserveChanges() {
-  this.init = function () {
-    var instance = this;
-    var pluginEnabled = instance.getSettings().observeChanges;
-
-    if (!instance.observer && pluginEnabled) {
-      instance.observer = jsonpatch.observe(instance.getData(), function () {
-          instance.render();
-      });
-    } else if (instance.observer && !pluginEnabled){
-      jsonpatch.unobserve(instance.getData(), instance.observer);
-    }
-  };
-}
-var htObserveChanges = new HandsontableObserveChanges();
-
-Handsontable.PluginHooks.add('afterLoadData', htObserveChanges.init);
-Handsontable.PluginHooks.add('afterUpdateSettings', htObserveChanges.init);
-=======
 (function HandsontableObserveChanges() {
 
   Handsontable.PluginHooks.add('afterLoadData', init);
@@ -202,4 +182,3 @@
 
   }
 })();
->>>>>>> 634dcd1b
