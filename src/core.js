Handsontable.activeGuid = null;

/**
 * Handsontable constructor
 * @param rootElement The DOM element in which Handsontable DOM will be inserted
 * @param userSettings
 * @constructor
 */
Handsontable.Core = function (rootElement, userSettings) {
  var priv
    , datamap
    , grid
    , selection
    , editorManager
    , instance = this
    , GridSettings = function () {}
    , eventManager = Handsontable.eventManager(instance);

  Handsontable.helper.extend(GridSettings.prototype, DefaultSettings.prototype); //create grid settings as a copy of default settings
  Handsontable.helper.extend(GridSettings.prototype, userSettings); //overwrite defaults with user settings
  Handsontable.helper.extend(GridSettings.prototype, expandType(userSettings));

  this.rootElement = rootElement;

  this.container = document.createElement('DIV');
  this.container.className = 'htContainer';

  rootElement.insertBefore(this.container, rootElement.firstChild);

  this.guid = 'ht_' + Handsontable.helper.randomString(); //this is the namespace for global events

  if (!this.rootElement.id || this.rootElement.id.substring(0, 3) === "ht_") {
    this.rootElement.id = this.guid; //if root element does not have an id, assign a random id
  }
  priv = {
    cellSettings: [],
    columnSettings: [],
    columnsSettingConflicts: ['data', 'width'],
    settings: new GridSettings(), // current settings instance
    selRange: null, //exposed by public method `getSelectedRange`
    isPopulated: null,
    scrollable: null,
    firstRun: true
  };

  grid = {
    /**
     * Inserts or removes rows and columns
     * @param {String} action Possible values: "insert_row", "insert_col", "remove_row", "remove_col"
     * @param {Number} index
     * @param {Number} amount
     * @param {String} [source] Optional. Source of hook runner.
     * @param {Boolean} [keepEmptyRows] Optional. Flag for preventing deletion of empty rows.
     */
    alter: function (action, index, amount, source, keepEmptyRows) {
      var delta;

      amount = amount || 1;

      switch (action) {
        case "insert_row":
          delta = datamap.createRow(index, amount);

          if (delta) {
            if (selection.isSelected() && priv.selRange.from.row >= index) {
              priv.selRange.from.row = priv.selRange.from.row + delta;
              selection.transformEnd(delta, 0); //will call render() internally
            }
            else {
              selection.refreshBorders(); //it will call render and prepare methods
            }
          }
          break;

        case "insert_col":
          // //column order may have changes, so we need to translate the selection column index -> source array index
          // index = instance.runHooksAndReturn('modifyCol', index);
            delta = datamap.createCol(index, amount);

          if (delta) {

            if(Array.isArray(instance.getSettings().colHeaders)){
              var spliceArray = [index, 0];
              spliceArray.length += delta; //inserts empty (undefined) elements at the end of an array
              Array.prototype.splice.apply(instance.getSettings().colHeaders, spliceArray); //inserts empty (undefined) elements into the colHeader array
            }

            if (selection.isSelected() && priv.selRange.from.col >= index) {
              priv.selRange.from.col = priv.selRange.from.col + delta;
              selection.transformEnd(0, delta); //will call render() internally
            }
            else {
              selection.refreshBorders(); //it will call render and prepare methods
            }
          }
          break;

        case "remove_row":
          //column order may have changes, so we need to translate the selection column index -> source array index
          index = instance.runHooks('modifyCol', index);

          datamap.removeRow(index, amount);
          priv.cellSettings.splice(index, amount);
          grid.adjustRowsAndCols();
          selection.refreshBorders(); //it will call render and prepare methods
          break;

        case "remove_col":
          datamap.removeCol(index, amount);

          for(var row = 0, len = datamap.getAll().length; row < len; row++){
            if(row in priv.cellSettings){  //if row hasn't been rendered it wouldn't have cellSettings
              priv.cellSettings[row].splice(index, amount);
            }
          }

          if(Array.isArray(instance.getSettings().colHeaders)){
            if(typeof index == 'undefined'){
              index = -1;
            }
            instance.getSettings().colHeaders.splice(index, amount);
          }

          //priv.columnSettings.splice(index, amount);

          grid.adjustRowsAndCols();
          selection.refreshBorders(); //it will call render and prepare methods
          break;

        /* jshint ignore:start */
        default:
          throw new Error('There is no such action "' + action + '"');
          break;
        /* jshint ignore:end */
      }

      if (!keepEmptyRows) {
        grid.adjustRowsAndCols(); //makes sure that we did not add rows that will be removed in next refresh
      }
    },

    /**
     * Makes sure there are empty rows at the bottom of the table
     */
    adjustRowsAndCols: function () {
      var r, rlen, emptyRows, emptyCols;

      //should I add empty rows to data source to meet minRows?
      rlen = instance.countRows();
      if (rlen < priv.settings.minRows) {
        for (r = 0; r < priv.settings.minRows - rlen; r++) {
          datamap.createRow(instance.countRows(), 1, true);
        }
      }

      emptyRows = instance.countEmptyRows(true);

      //should I add empty rows to meet minSpareRows?
      if (emptyRows < priv.settings.minSpareRows) {
        for (; emptyRows < priv.settings.minSpareRows && instance.countRows() < priv.settings.maxRows; emptyRows++) {
          datamap.createRow(instance.countRows(), 1, true);
        }
      }

      //count currently empty cols
      emptyCols = instance.countEmptyCols(true);

      //should I add empty cols to meet minCols?
      if (!priv.settings.columns && instance.countCols() < priv.settings.minCols) {
        for (; instance.countCols() < priv.settings.minCols; emptyCols++) {
          datamap.createCol(instance.countCols(), 1, true);
        }
      }

      //should I add empty cols to meet minSpareCols?
      if (!priv.settings.columns && instance.dataType === 'array' && emptyCols < priv.settings.minSpareCols) {
        for (; emptyCols < priv.settings.minSpareCols && instance.countCols() < priv.settings.maxCols; emptyCols++) {
          datamap.createCol(instance.countCols(), 1, true);
        }
      }

      // if (priv.settings.enterBeginsEditing) {
      //   for (; (((priv.settings.minRows || priv.settings.minSpareRows) &&
      //        instance.countRows() > priv.settings.minRows) && (priv.settings.minSpareRows && emptyRows > priv.settings.minSpareRows)); emptyRows--) {
      //     datamap.removeRow();
      //   }
      // }

      // if (priv.settings.enterBeginsEditing && !priv.settings.columns) {
      //   for (; (((priv.settings.minCols || priv.settings.minSpareCols) &&
      //        instance.countCols() > priv.settings.minCols) && (priv.settings.minSpareCols && emptyCols > priv.settings.minSpareCols)); emptyCols--) {
      //     datamap.removeCol();
      //   }
      // }

      var rowCount = instance.countRows();
      var colCount = instance.countCols();

      if (rowCount === 0 || colCount === 0) {
        selection.deselect();
      }

      if (selection.isSelected()) {
        var selectionChanged;
        var fromRow = priv.selRange.from.row;
        var fromCol = priv.selRange.from.col;
        var toRow = priv.selRange.to.row;
        var toCol = priv.selRange.to.col;

        //if selection is outside, move selection to last row
        if (fromRow > rowCount - 1) {
          fromRow = rowCount - 1;
          selectionChanged = true;
          if (toRow > fromRow) {
            toRow = fromRow;
          }
        } else if (toRow > rowCount - 1) {
          toRow = rowCount - 1;
          selectionChanged = true;
          if (fromRow > toRow) {
            fromRow = toRow;
          }
        }

        //if selection is outside, move selection to last row
        if (fromCol > colCount - 1) {
          fromCol = colCount - 1;
          selectionChanged = true;
          if (toCol > fromCol) {
            toCol = fromCol;
          }
        } else if (toCol > colCount - 1) {
          toCol = colCount - 1;
          selectionChanged = true;
          if (fromCol > toCol) {
            fromCol = toCol;
          }
        }

        if (selectionChanged) {
          instance.selectCell(fromRow, fromCol, toRow, toCol);
        }
      }
    },

    /**
     * Populate cells at position with 2d array
     * @param {Object} start Start selection position
     * @param {Array} input 2d array
     * @param {Object} [end] End selection position (only for drag-down mode)
     * @param {String} [source="populateFromArray"]
     * @param {String} [method="overwrite"]
     * @param {String} direction (left|right|up|down)
     * @param {Array} deltas array
     * @return {Object|undefined} ending td in pasted area (only if any cell was changed)
     */
    populateFromArray: function (start, input, end, source, method, direction, deltas) {
      var r, rlen, c, clen, setData = [], current = {};
      rlen = input.length;
      if (rlen === 0) {
        return false;
      }

      var repeatCol
        , repeatRow
        , cmax
        , rmax;

      // insert data with specified pasteMode method
      switch (method) {
        case 'shift_down' :
          repeatCol = end ? end.col - start.col + 1 : 0;
          repeatRow = end ? end.row - start.row + 1 : 0;
          input = Handsontable.helper.translateRowsToColumns(input);
          for (c = 0, clen = input.length, cmax = Math.max(clen, repeatCol); c < cmax; c++) {
            if (c < clen) {
              for (r = 0, rlen = input[c].length; r < repeatRow - rlen; r++) {
                input[c].push(input[c][r % rlen]);
              }
              input[c].unshift(start.col + c, start.row, 0);
              instance.spliceCol.apply(instance, input[c]);
            }
            else {
              input[c % clen][0] = start.col + c;
              instance.spliceCol.apply(instance, input[c % clen]);
            }
          }
          break;

        case 'shift_right' :
          repeatCol = end ? end.col - start.col + 1 : 0;
          repeatRow = end ? end.row - start.row + 1 : 0;
          for (r = 0, rlen = input.length, rmax = Math.max(rlen, repeatRow); r < rmax; r++) {
            if (r < rlen) {
              for (c = 0, clen = input[r].length; c < repeatCol - clen; c++) {
                input[r].push(input[r][c % clen]);
              }
              input[r].unshift(start.row + r, start.col, 0);
              instance.spliceRow.apply(instance, input[r]);
            }
            else {
              input[r % rlen][0] = start.row + r;
              instance.spliceRow.apply(instance, input[r % rlen]);
            }
          }
          break;

        /* jshint ignore:start */
        case 'overwrite':
        default:
        /* jshint ignore:end */
          // overwrite and other not specified options
          current.row = start.row;
          current.col = start.col;

          var iterators = {row: 0, col: 0}, // number of packages
              selected = { // selected range
                row: (end && start) ? (end.row - start.row + 1) : 1,
                col: (end && start) ? (end.col - start.col + 1) : 1
              };

          if (['up', 'left'].indexOf(direction) !== -1) {
            iterators = {
              row: Math.ceil(selected.row / rlen) || 1,
              col: Math.ceil(selected.col / input[0].length) || 1
            };
          } else if (['down', 'right'].indexOf(direction) !== -1) {
            iterators = {
              row: 1,
              col: 1
            };
          }


          for (r = 0; r < rlen; r++) {
            if ((end && current.row > end.row) || (!priv.settings.allowInsertRow && current.row > instance.countRows() - 1) || (current.row >= priv.settings.maxRows)) {
              break;
            }
            current.col = start.col;
            clen = input[r] ? input[r].length : 0;
            for (c = 0; c < clen; c++) {
              if ((end && current.col > end.col) || (!priv.settings.allowInsertColumn && current.col > instance.countCols() - 1) || (current.col >= priv.settings.maxCols)) {
                break;
              }

              if (!instance.getCellMeta(current.row, current.col).readOnly) {
                var result,
                    value = input[r][c],
                    index = {
                      row: r,
                      col: c
                    };

                if (source === 'autofill') {
                  result = instance.runHooks('beforeAutofillInsidePopulate', index, direction, input, deltas, iterators, selected);

                  if (result) {
                    iterators = typeof(result.iterators) !== 'undefined' ? result.iterators : iterators;
                    value = typeof(result.value) !== 'undefined' ? result.value : value;
                  }
                }

                setData.push([current.row, current.col, value]);
              }

              current.col++;

              if (end && c === clen - 1) {
                c = -1;

                if (['down', 'right'].indexOf(direction) !== -1) {
                  iterators.col++;
                } else if (['up', 'left'].indexOf(direction) !== -1) {
                  if (iterators.col > 1) {
                    iterators.col--;
                  }
                }

              }
            }

            current.row++;
            iterators.col = 1;

            if (end && r === rlen - 1) {
              r = -1;

              if (['down', 'right'].indexOf(direction) !== -1) {
                iterators.row++;
              } else if (['up', 'left'].indexOf(direction) !== -1) {
                if (iterators.row > 1) {
                  iterators.row--;
                }
              }

            }
          }
          instance.setDataAtCell(setData, null, null, source || 'populateFromArray');
          break;
      }
    }
  };

  this.selection = selection = { //this public assignment is only temporary
    inProgress: false,

    selectedHeader: {
      cols: false,
      rows: false
    },

    setSelectedHeaders: function (rows, cols) {
      instance.selection.selectedHeader.rows = rows;
      instance.selection.selectedHeader.cols = cols;
    },

    /**
     * Sets inProgress to true. This enables onSelectionEnd and onSelectionEndByProp to function as desired
     */
    begin: function () {
      instance.selection.inProgress = true;
    },

    /**
     * Sets inProgress to false. Triggers onSelectionEnd and onSelectionEndByProp
     */
    finish: function () {
      var sel = instance.getSelected();
      Handsontable.hooks.run(instance, "afterSelectionEnd", sel[0], sel[1], sel[2], sel[3]);
      Handsontable.hooks.run(instance, "afterSelectionEndByProp", sel[0], instance.colToProp(sel[1]), sel[2], instance.colToProp(sel[3]));
      instance.selection.inProgress = false;
    },

    isInProgress: function () {
      return instance.selection.inProgress;
    },

    /**
     * Starts selection range on given td object
     * @param {WalkontableCellCoords} coords
     */
    setRangeStart: function (coords, keepEditorOpened) {
      Handsontable.hooks.run(instance, "beforeSetRangeStart", coords);
      priv.selRange = new WalkontableCellRange(coords, coords, coords);
      selection.setRangeEnd(coords, null, keepEditorOpened);
    },

    /**
     * Ends selection range on given td object
     * @param {WalkontableCellCoords} coords
     * @param {Boolean} [scrollToCell=true] If true, viewport will be scrolled to range end
     */
    setRangeEnd: function (coords, scrollToCell, keepEditorOpened) {
      //trigger handlers
      Handsontable.hooks.run(instance, "beforeSetRangeEnd", coords);

      instance.selection.begin();

      priv.selRange.to = new WalkontableCellCoords(coords.row, coords.col);
      if (!priv.settings.multiSelect) {
        priv.selRange.from = coords;
      }

      //set up current selection
      instance.view.wt.selections.current.clear();
      instance.view.wt.selections.current.add(priv.selRange.highlight);

      //set up area selection
      instance.view.wt.selections.area.clear();
      if (selection.isMultiple()) {
        instance.view.wt.selections.area.add(priv.selRange.from);
        instance.view.wt.selections.area.add(priv.selRange.to);
      }

      //set up highlight
      if (priv.settings.currentRowClassName || priv.settings.currentColClassName) {
        instance.view.wt.selections.highlight.clear();
        instance.view.wt.selections.highlight.add(priv.selRange.from);
        instance.view.wt.selections.highlight.add(priv.selRange.to);
      }

      //trigger handlers
      Handsontable.hooks.run(instance, "afterSelection",
        priv.selRange.from.row, priv.selRange.from.col, priv.selRange.to.row, priv.selRange.to.col);
      Handsontable.hooks.run(instance, "afterSelectionByProp",
        priv.selRange.from.row, datamap.colToProp(priv.selRange.from.col), priv.selRange.to.row, datamap.colToProp(priv.selRange.to.col));

      if (scrollToCell !== false && instance.view.mainViewIsActive()) {
        if(priv.selRange.from) {
          instance.view.scrollViewport(priv.selRange.from);
        } else {
          instance.view.scrollViewport(coords);
        }

      }
      selection.refreshBorders(null, keepEditorOpened);
    },

    /**
     * Destroys editor, redraws borders around cells, prepares editor
     * @param {Boolean} revertOriginal
     * @param {Boolean} keepEditor
     */
    refreshBorders: function (revertOriginal, keepEditor) {
      if (!keepEditor) {
        editorManager.destroyEditor(revertOriginal);
      }
      instance.view.render();
      if (selection.isSelected() && !keepEditor) {
        editorManager.prepareEditor();
      }
    },

    /**
     * Returns information if we have a multiselection
     * @return {Boolean}
     */
    isMultiple: function () {
      var isMultiple = !(priv.selRange.to.col === priv.selRange.from.col && priv.selRange.to.row === priv.selRange.from.row)
        , modifier = Handsontable.hooks.run(instance, 'afterIsMultipleSelection', isMultiple);

      if(isMultiple) {
        return modifier;
      }
    },

    /**
     * Selects cell relative to current cell (if possible)
     */
    transformStart: function (rowDelta, colDelta, force, keepEditorOpened) {
      var delta = new WalkontableCellCoords(rowDelta, colDelta);
      instance.runHooks('modifyTransformStart', delta);

      /* jshint ignore:start */
      if (priv.selRange.highlight.row + rowDelta > instance.countRows() - 1) {
        if (force && priv.settings.minSpareRows > 0) {
          instance.alter("insert_row", instance.countRows());
        }
        else if (priv.settings.autoWrapCol) {
          delta.row = 1 - instance.countRows();
          delta.col = priv.selRange.highlight.col + delta.col == instance.countCols() - 1 ? 1 - instance.countCols() : 1;
        }
      }
      else if (priv.settings.autoWrapCol && priv.selRange.highlight.row + delta.row < 0 && priv.selRange.highlight.col + delta.col >= 0) {
        delta.row = instance.countRows() - 1;
        delta.col = priv.selRange.highlight.col + delta.col == 0 ? instance.countCols() - 1 : -1;
      }

      if (priv.selRange.highlight.col + delta.col > instance.countCols() - 1) {
        if (force && priv.settings.minSpareCols > 0) {
          instance.alter("insert_col", instance.countCols());
        }
        else if (priv.settings.autoWrapRow) {
          delta.row = priv.selRange.highlight.row + delta.row == instance.countRows() - 1 ? 1 - instance.countRows() : 1;
          delta.col = 1 - instance.countCols();
        }
      }
      else if (priv.settings.autoWrapRow && priv.selRange.highlight.col + delta.col < 0 && priv.selRange.highlight.row + delta.row >= 0) {
        delta.row = priv.selRange.highlight.row + delta.row == 0 ? instance.countRows() - 1 : -1;
        delta.col = instance.countCols() - 1;
      }
      /* jshint ignore:end */

      var totalRows = instance.countRows();
      var totalCols = instance.countCols();
      var coords = new WalkontableCellCoords(priv.selRange.highlight.row + delta.row, priv.selRange.highlight.col + delta.col);

      if (coords.row < 0) {
        coords.row = 0;
      }
      else if (coords.row > 0 && coords.row >= totalRows) {
        coords.row = totalRows - 1;
      }

      if (coords.col < 0) {
        coords.col = 0;
      }
      else if (coords.col > 0 && coords.col >= totalCols) {
        coords.col = totalCols - 1;
      }

      selection.setRangeStart(coords, keepEditorOpened);
    },

    /**
     * Sets selection end cell relative to current selection end cell (if possible)
     */
    transformEnd: function (rowDelta, colDelta) {
      var delta = new WalkontableCellCoords(rowDelta, colDelta);
      instance.runHooks('modifyTransformEnd', delta);

        var totalRows = instance.countRows();
        var totalCols = instance.countCols();
        var coords = new WalkontableCellCoords(priv.selRange.to.row + delta.row, priv.selRange.to.col + delta.col);

        if (coords.row < 0) {
          coords.row = 0;
        }
        else if (coords.row > 0 && coords.row >= totalRows) {
          coords.row = totalRows - 1;
        }

        if (coords.col < 0) {
          coords.col = 0;
        }
        else if (coords.col > 0 && coords.col >= totalCols) {
          coords.col = totalCols - 1;
        }

        selection.setRangeEnd(coords);
    },

    /**
     * Returns true if currently there is a selection on screen, false otherwise
     * @return {Boolean}
     */
    isSelected: function () {
      return (priv.selRange !== null);
    },

    /**
     * Returns true if coords is within current selection coords
     * @param {WalkontableCellCoords} coords
     * @return {Boolean}
     */
    inInSelection: function (coords) {
      if (!selection.isSelected()) {
        return false;
      }
      return priv.selRange.includes(coords);
    },

    /**
     * Deselects all selected cells
     */
    deselect: function () {
      if (!selection.isSelected()) {
        return;
      }
      instance.selection.inProgress = false; //needed by HT inception
      priv.selRange = null;
      instance.view.wt.selections.current.clear();
      instance.view.wt.selections.area.clear();
      if (priv.settings.currentRowClassName || priv.settings.currentColClassName) {
        instance.view.wt.selections.highlight.clear();
      }
      editorManager.destroyEditor();
      selection.refreshBorders();
      Handsontable.hooks.run(instance, 'afterDeselect');
    },

    /**
     * Select all cells
     */
    selectAll: function () {
      if (!priv.settings.multiSelect) {
        return;
      }
      selection.setRangeStart(new WalkontableCellCoords(0, 0));
      selection.setRangeEnd(new WalkontableCellCoords(instance.countRows() - 1, instance.countCols() - 1), false);
    },

    /**
     * Deletes data from selected cells
     */
    empty: function () {
      if (!selection.isSelected()) {
        return;
      }
      var topLeft = priv.selRange.getTopLeftCorner();
      var bottomRight = priv.selRange.getBottomRightCorner();
      var r, c, changes = [];
      for (r = topLeft.row; r <= bottomRight.row; r++) {
        for (c = topLeft.col; c <= bottomRight.col; c++) {
          if (!instance.getCellMeta(r, c).readOnly) {
            changes.push([r, c, '']);
          }
        }
      }
      instance.setDataAtCell(changes);
    }
  };

  this.init = function () {
    Handsontable.hooks.run(instance, 'beforeInit');

    if(Handsontable.mobileBrowser) {
      Handsontable.Dom.addClass(instance.rootElement, 'mobile');
    }

    this.updateSettings(priv.settings, true);

    this.view = new Handsontable.TableView(this);
    editorManager = new Handsontable.EditorManager(instance, priv, selection, datamap);

    this.forceFullRender = true; //used when data was changed
    this.view.render();

    if (typeof priv.firstRun === 'object') {
      Handsontable.hooks.run(instance, 'afterChange', priv.firstRun[0], priv.firstRun[1]);
      priv.firstRun = false;
    }
    Handsontable.hooks.run(instance, 'afterInit');
  };

  function ValidatorsQueue() { //moved this one level up so it can be used in any function here. Probably this should be moved to a separate file
    var resolved = false;

    return {
      validatorsInQueue: 0,
      addValidatorToQueue: function () {
        this.validatorsInQueue++;
        resolved = false;
      },
      removeValidatorFormQueue: function () {
        this.validatorsInQueue = this.validatorsInQueue - 1 < 0 ? 0 : this.validatorsInQueue - 1;
        this.checkIfQueueIsEmpty();
      },
      onQueueEmpty: function () {
      },
      checkIfQueueIsEmpty: function () {
        /* jshint ignore:start */
        if (this.validatorsInQueue == 0 && resolved == false) {
          resolved = true;
          this.onQueueEmpty();
        }
        /* jshint ignore:end */
      }
    };
  }

  function validateChanges(changes, source, callback) {
    var waitingForValidator = new ValidatorsQueue();
    waitingForValidator.onQueueEmpty = resolve;

    for (var i = changes.length - 1; i >= 0; i--) {
      if (changes[i] === null) {
        changes.splice(i, 1);
      }
      else {
        var row = changes[i][0];
        var col = datamap.propToCol(changes[i][1]);
        // column order may have changes, so we need to translate physical col index (stored in datasource) to logical (displayed to user)
        var logicalCol = instance.runHooks('modifyCol', col);
        var cellProperties = instance.getCellMeta(row, logicalCol);

        if (cellProperties.type === 'numeric' && typeof changes[i][3] === 'string') {
          if (changes[i][3].length > 0 && (/^-?[\d\s]*(\.|\,)?\d*$/.test(changes[i][3]) || cellProperties.format )) {
            var len = changes[i][3].length;
            if (typeof cellProperties.language == 'undefined') {
              numeral.language('en');
            }
            // this input in format XXXX.XX is likely to come from paste. Let's parse it using international rules
            else if (changes[i][3].indexOf(".") === len - 3 && changes[i][3].indexOf(",") === -1) {
              numeral.language('en');
            }
            else {
              numeral.language(cellProperties.language);
            }
            if (numeral.validate(changes[i][3])) {
              changes[i][3] = numeral().unformat(changes[i][3]);
            }
          }
        }

        /* jshint ignore:start */
        if (instance.getCellValidator(cellProperties)) {
          waitingForValidator.addValidatorToQueue();
          instance.validateCell(changes[i][3], cellProperties, (function (i, cellProperties) {
            return function (result) {
              if (typeof result !== 'boolean') {
                throw new Error("Validation error: result is not boolean");
              }
              if (result === false && cellProperties.allowInvalid === false) {
                changes.splice(i, 1);         // cancel the change
                cellProperties.valid = true;  // we cancelled the change, so cell value is still valid
                --i;
              }
              waitingForValidator.removeValidatorFormQueue();
            };
          })(i, cellProperties)
            , source);
        }
        /* jshint ignore:end */
      }
    }
    waitingForValidator.checkIfQueueIsEmpty();

    function resolve() {
      var beforeChangeResult;

      if (changes.length) {
        beforeChangeResult = Handsontable.hooks.run(instance, "beforeChange", changes, source);
        if (typeof beforeChangeResult === 'function') {
          console.warn("Your beforeChange callback returns a function. It's not supported since Handsontable 0.12.1 (and the returned function will not be executed).");
        } else if (beforeChangeResult === false) {
          changes.splice(0, changes.length); //invalidate all changes (remove everything from array)
        }
      }
        callback(); //called when async validators are resolved and beforeChange was not async
    }
  }

  /**
   * Internal function to apply changes. Called after validateChanges
   * @param {Array} changes Array in form of [row, prop, oldValue, newValue]
   * @param {String} source String that identifies how this change will be described in changes array (useful in onChange callback)
   */
  function applyChanges(changes, source) {
    var i = changes.length - 1;

    if (i < 0) {
      return;
    }

    for (; 0 <= i; i--) {
      if (changes[i] === null) {
        changes.splice(i, 1);
        continue;
      }

      if(changes[i][2] == null && changes[i][3] == null) {
        continue;
      }

      if (priv.settings.allowInsertRow) {
        while (changes[i][0] > instance.countRows() - 1) {
          datamap.createRow();
        }
      }

      if (instance.dataType === 'array' && priv.settings.allowInsertColumn) {
        while (datamap.propToCol(changes[i][1]) > instance.countCols() - 1) {
          datamap.createCol();
        }
      }

      datamap.set(changes[i][0], changes[i][1], changes[i][3]);
    }

    instance.forceFullRender = true; //used when data was changed
    grid.adjustRowsAndCols();
    Handsontable.hooks.run(instance, 'beforeChangeRender', changes, source);
    selection.refreshBorders(null, true);
    Handsontable.hooks.run(instance, 'afterChange', changes, source || 'edit');
  }

  this.validateCell = function (value, cellProperties, callback, source) {
    var validator = instance.getCellValidator(cellProperties);

    if (Object.prototype.toString.call(validator) === '[object RegExp]') {
      validator = (function (validator) {
        return function (value, callback) {
          callback(validator.test(value));
        };
      })(validator);
    }

    if (typeof validator == 'function') {

      value = Handsontable.hooks.run(instance, "beforeValidate", value, cellProperties.row, cellProperties.prop, source);

      // To provide consistent behaviour, validation should be always asynchronous
      instance._registerTimeout(setTimeout(function () {
        validator.call(cellProperties, value, function (valid) {
          valid = Handsontable.hooks.run(instance, "afterValidate", valid, value, cellProperties.row, cellProperties.prop, source);
          cellProperties.valid = valid;

          callback(valid);
          Handsontable.hooks.run(instance, "postAfterValidate", valid, value, cellProperties.row, cellProperties.prop, source);
        });
      }, 0));

    } else {
      //resolve callback even if validator function was not found
      cellProperties.valid = true;
      callback(true);
    }
  };

  function setDataInputToArray(row, propOrCol, value) {
    if (typeof row === "object") { //is it an array of changes
      return row;
    }
    else {
      return [
        [row, propOrCol, value]
      ];
    }
  }

  /**
   * Set data at given cell
   * @public
   * @param {Number|Array} row or array of changes in format [[row, col, value], ...]
   * @param {Number|String} col or source String
   * @param {String} value
   * @param {String} source String that identifies how this change will be described in changes array (useful in onChange callback)
   */
  this.setDataAtCell = function (row, col, value, source) {
    var input = setDataInputToArray(row, col, value)
      , i
      , ilen
      , changes = []
      , prop;

    for (i = 0, ilen = input.length; i < ilen; i++) {
      if (typeof input[i] !== 'object') {
        throw new Error('Method `setDataAtCell` accepts row number or changes array of arrays as its first parameter');
      }
      if (typeof input[i][1] !== 'number') {
        throw new Error('Method `setDataAtCell` accepts row and column number as its parameters. If you want to use object property name, use method `setDataAtRowProp`');
      }
      prop = datamap.colToProp(input[i][1]);
      changes.push([
        input[i][0],
        prop,
        datamap.get(input[i][0], prop),
        input[i][2]
      ]);
    }

    if (!source && typeof row === "object") {
      source = col;
    }

    validateChanges(changes, source, function () {
      applyChanges(changes, source);
    });
  };


  /**
   * Set data at given row property
   * @public
   * @param {Number|Array} row or array of changes in format [[row, prop, value], ...]
   * @param {String} prop or source String
   * @param {String} value
   * @param {String} source String that identifies how this change will be described in changes array (useful in onChange callback)
   */
  this.setDataAtRowProp = function (row, prop, value, source) {
    var input = setDataInputToArray(row, prop, value)
      , i
      , ilen
      , changes = [];

    for (i = 0, ilen = input.length; i < ilen; i++) {
      changes.push([
        input[i][0],
        input[i][1],
        datamap.get(input[i][0], input[i][1]),
        input[i][2]
      ]);
    }

    if (!source && typeof row === "object") {
      source = prop;
    }

    validateChanges(changes, source, function () {
      applyChanges(changes, source);
    });
  };

  /**
   * Listen to document body keyboard input
   */
  this.listen = function () {
    Handsontable.activeGuid = instance.guid;

    if (document.activeElement && document.activeElement !== document.body) {
      document.activeElement.blur();
    }
    else if (!document.activeElement) { //IE
      document.body.focus();
    }
  };

  /**
   * Stop listening to document body keyboard input
   */
  this.unlisten = function () {
    Handsontable.activeGuid = null;
  };

  /**
   * Returns true if current Handsontable instance is listening on document body keyboard input
   */
  this.isListening = function () {
    return Handsontable.activeGuid === instance.guid;
  };

  /**
   * Destroys current editor, renders and selects current cell. If revertOriginal != true, edited data is saved
   * @param {Boolean} revertOriginal
   */
  this.destroyEditor = function (revertOriginal) {
    selection.refreshBorders(revertOriginal);
  };

  /**
   * Populate cells at position with 2d array
   * @param {Number} row Start row
   * @param {Number} col Start column
   * @param {Array} input 2d array
   * @param {Number=} endRow End row (use when you want to cut input when certain row is reached)
   * @param {Number=} endCol End column (use when you want to cut input when certain column is reached)
   * @param {String=} [source="populateFromArray"]
   * @param {String=} [method="overwrite"]
   * @param {String} direction edit (left|right|up|down)
   * @param {Array} deltas array
   * @return {Object|undefined} ending td in pasted area (only if any cell was changed)
   */
  this.populateFromArray = function (row, col, input, endRow, endCol, source, method, direction, deltas) {
    var c;

    if (!(typeof input === 'object' && typeof input[0] === 'object')) {
      throw new Error("populateFromArray parameter `input` must be an array of arrays"); //API changed in 0.9-beta2, let's check if you use it correctly
    }
    c = typeof endRow === 'number' ? new WalkontableCellCoords(endRow, endCol) : null;

    return grid.populateFromArray(new WalkontableCellCoords(row, col), input, c, source, method, direction, deltas);
  };

  /**
   * Adds/removes data from the column
   * @param {Number} col Index of column in which do you want to do splice.
   * @param {Number} index Index at which to start changing the array. If negative, will begin that many elements from the end
   * @param {Number} amount An integer indicating the number of old array elements to remove. If amount is 0, no elements are removed
   * param {...*} elements Optional. The elements to add to the array. If you don't specify any elements, spliceCol simply removes elements from the array
   */
  this.spliceCol = function (col, index, amount/*, elements... */) {
    return datamap.spliceCol.apply(datamap, arguments);
  };

  /**
   * Adds/removes data from the row
   * @param {Number} row Index of column in which do you want to do splice.
   * @param {Number} index Index at which to start changing the array. If negative, will begin that many elements from the end
   * @param {Number} amount An integer indicating the number of old array elements to remove. If amount is 0, no elements are removed
   * param {...*} elements Optional. The elements to add to the array. If you don't specify any elements, spliceCol simply removes elements from the array
   */
  this.spliceRow = function (row, index, amount/*, elements... */) {
    return datamap.spliceRow.apply(datamap, arguments);
  };

  /**
   * Returns current selection. Returns undefined if there is no selection.
   * @public
   * @return {Array} [`startRow`, `startCol`, `endRow`, `endCol`]
   */
  this.getSelected = function () { //https://github.com/handsontable/handsontable/issues/44  //cjl
    if (selection.isSelected()) {
      return [priv.selRange.from.row, priv.selRange.from.col, priv.selRange.to.row, priv.selRange.to.col];
    }
  };

  /**
   * Returns current selection as a WalkontableCellRange object. Returns undefined if there is no selection.
   * @public
   * @return {WalkontableCellRange}
   */
  this.getSelectedRange = function () { //https://github.com/handsontable/handsontable/issues/44  //cjl
    if (selection.isSelected()) {
      return priv.selRange;
    }
  };


  /**
   * Render visible data
   * @public
   */
  this.render = function () {
    if (instance.view) {
      instance.forceFullRender = true; //used when data was changed
      selection.refreshBorders(null, true);
    }
  };

  /**
   * Load data from array
   * @public
   * @param {Array} data
   */
  this.loadData = function (data) {
    if (typeof data === 'object' && data !== null) {
      if (!(data.push && data.splice)) { //check if data is array. Must use duck-type check so Backbone Collections also pass it
        //when data is not an array, attempt to make a single-row array of it
        data = [data];
      }
    }
    else if(data === null) {
      data = [];
      var row;
      for (var r = 0, rlen = priv.settings.startRows; r < rlen; r++) {
        row = [];
        for (var c = 0, clen = priv.settings.startCols; c < clen; c++) {
          row.push(null);
        }
        data.push(row);
      }
    }
    else {
      throw new Error("loadData only accepts array of objects or array of arrays (" + typeof data + " given)");
    }

    priv.isPopulated = false;
    GridSettings.prototype.data = data;

    if (Array.isArray(priv.settings.dataSchema) || Array.isArray(data[0])) {
      instance.dataType = 'array';
    }
    else if (typeof priv.settings.dataSchema === 'function') {
      instance.dataType = 'function';
    }
    else {
      instance.dataType = 'object';
    }

    datamap = new Handsontable.DataMap(instance, priv, GridSettings);

    clearCellSettingCache();

    grid.adjustRowsAndCols();
    Handsontable.hooks.run(instance, 'afterLoadData');

    if (priv.firstRun) {
      priv.firstRun = [null, 'loadData'];
    }
    else {
      Handsontable.hooks.run(instance, 'afterChange', null, 'loadData');
      instance.render();
    }

    priv.isPopulated = true;



    function clearCellSettingCache() {
      priv.cellSettings.length = 0;
    }
  };

  /**
   * Return the current data object (the same that was passed by `data` configuration option
   * or `loadData` method). Optionally you can provide cell range `r`, `c`, `r2`, `c2` to get only a fragment of grid data
   * @public
   * @param {Number} r (Optional) From row
   * @param {Number} c (Optional) From col
   * @param {Number} r2 (Optional) To row
   * @param {Number} c2 (Optional) To col
   * @return {Array|Object}
   */
  this.getData = function (r, c, r2, c2) {
    if (typeof r === 'undefined') {
      return datamap.getAll();
    } else {
      return datamap.getRange(new WalkontableCellCoords(r, c), new WalkontableCellCoords(r2, c2), datamap.DESTINATION_RENDERER);
    }
  };

  this.getCopyableData = function (startRow, startCol, endRow, endCol) {
    return datamap.getCopyableText(new WalkontableCellCoords(startRow, startCol), new WalkontableCellCoords(endRow, endCol));
  };

  /**
   * Update settings
   * @public
   */
  this.updateSettings = function (settings, init) {
    var i, clen;

    if (typeof settings.rows !== "undefined") {
      throw new Error("'rows' setting is no longer supported. do you mean startRows, minRows or maxRows?");
    }
    if (typeof settings.cols !== "undefined") {
      throw new Error("'cols' setting is no longer supported. do you mean startCols, minCols or maxCols?");
    }

    for (i in settings) {
      if (i === 'data') {
        continue; //loadData will be triggered later
      }
      else {
        if (Handsontable.hooks.hooks[i] !== void 0 || Handsontable.hooks.legacy[i] !== void 0) {
          if (typeof settings[i] === 'function' || Array.isArray(settings[i])) {
            instance.addHook(i, settings[i]);
          }
        }
        else {
          // Update settings
          if (!init && settings.hasOwnProperty(i)) {
            GridSettings.prototype[i] = settings[i];
          }
        }
      }
    }

    // Load data or create data map
    if (settings.data === void 0 && priv.settings.data === void 0) {
      instance.loadData(null); //data source created just now
    }
    else if (settings.data !== void 0) {
      instance.loadData(settings.data); //data source given as option
    }
    else if (settings.columns !== void 0) {
      datamap.createMap();
    }

    // Init columns constructors configuration
    clen = instance.countCols();

    //Clear cellSettings cache
    priv.cellSettings.length = 0;

    if (clen > 0) {
      var proto, column;

      for (i = 0; i < clen; i++) {
        priv.columnSettings[i] = Handsontable.helper.columnFactory(GridSettings, priv.columnsSettingConflicts);

        // shortcut for prototype
        proto = priv.columnSettings[i].prototype;

        // Use settings provided by user
        if (GridSettings.prototype.columns) {
          column = GridSettings.prototype.columns[i];
          Handsontable.helper.extend(proto, column);
          Handsontable.helper.extend(proto, expandType(column));
        }
      }
    }

    if (typeof settings.cell !== 'undefined') {
      /* jshint -W089 */
      for (i in settings.cell) {
        var cell = settings.cell[i];
        instance.setCellMetaObject(cell.row, cell.col, cell);
      }
    }

    Handsontable.hooks.run(instance, 'afterCellMetaReset');

    if (typeof settings.className !== "undefined") {
      if (GridSettings.prototype.className) {
        Handsontable.Dom.removeClass(instance.rootElement,GridSettings.prototype.className);
//        instance.rootElement.removeClass(GridSettings.prototype.className);
      }
      if (settings.className) {
        Handsontable.Dom.addClass(instance.rootElement,settings.className);
//        instance.rootElement.addClass(settings.className);
      }
    }

    if (typeof settings.height != 'undefined'){
      var height = settings.height;

      if (typeof height == 'function'){
        height = height();
      }

      instance.rootElement.style.height = height + 'px';
    }

    if (typeof settings.width != 'undefined'){
      var width = settings.width;

      if (typeof width == 'function'){
        width = width();
      }

      instance.rootElement.style.width = width + 'px';
    }

    /* jshint ignore:start */
    if (height){
      instance.rootElement.style.overflow = 'auto';
    }
    /* jshint ignore:end */

    if (!init) {
      Handsontable.hooks.run(instance, 'afterUpdateSettings');
    }

    grid.adjustRowsAndCols();
    if (instance.view && !priv.firstRun) {
      instance.forceFullRender = true; //used when data was changed
      selection.refreshBorders(null, true);
    }
  };

  this.getValue = function () {
    var sel = instance.getSelected();
    if (GridSettings.prototype.getValue) {
      if (typeof GridSettings.prototype.getValue === 'function') {
        return GridSettings.prototype.getValue.call(instance);
      }
      else if (sel) {
        return instance.getData()[sel[0]][GridSettings.prototype.getValue];
      }
    }
    else if (sel) {
      return instance.getDataAtCell(sel[0], sel[1]);
    }
  };

  function expandType(obj) {
    if (!obj.hasOwnProperty('type')) {
      // ignore obj.prototype.type
      return;
    }

    var type, expandedType = {};

    if (typeof obj.type === 'object') {
      type = obj.type;
    }
    else if (typeof obj.type === 'string') {
      type = Handsontable.cellTypes[obj.type];
      if (type === void 0) {
        throw new Error('You declared cell type "' + obj.type +
            '" as a string that is not mapped to a known object. Cell type must be an object or a string mapped to an object in Handsontable.cellTypes');
      }
    }


    for (var i in type) {
      if (type.hasOwnProperty(i) && !obj.hasOwnProperty(i)) {
        expandedType[i] = type[i];
      }
    }

    return expandedType;

  }

  /**
   * Returns current settings object
   * @return {Object}
   */
  this.getSettings = function () {
    return priv.settings;
  };

  /**
   * Clears grid
   * @public
   */
  this.clear = function () {
    selection.selectAll();
    selection.empty();
  };

  /**
   * Inserts or removes rows and columns
   * @param {String} action See grid.alter for possible values
   * @param {Number} index
   * @param {Number} amount
   * @param {String} [source] Optional. Source of hook runner.
   * @param {Boolean} [keepEmptyRows] Optional. Flag for preventing deletion of empty rows.
   * @public
   */
  this.alter = function (action, index, amount, source, keepEmptyRows) {
    grid.alter(action, index, amount, source, keepEmptyRows);
  };

  /**
   * Returns <td> element corresponding to params row, col
   * @param {Number} row
   * @param {Number} col
   * @param {Boolean} topmost
   * @public
   * @return {Element}
   */
  this.getCell = function (row, col, topmost) {
    return instance.view.getCellAtCoords(new WalkontableCellCoords(row, col), topmost);
  };

  /**
   * Returns coordinates for the provided element
   * @param elem
   * @returns {WalkontableCellCoords|*}
   */
  this.getCoords = function(elem) {
    return this.view.wt.wtTable.getCoords.call(this.view.wt.wtTable, elem);
  };

  /**
   * Returns property name associated with column number
   * @param {Number} col
   * @public
   * @return {String}
   */
  this.colToProp = function (col) {
    return datamap.colToProp(col);
  };

  /**
   * Returns column number associated with property name
   * @param {String} prop
   * @public
   * @return {Number}
   */
  this.propToCol = function (prop) {
    return datamap.propToCol(prop);
  };

  /**
   * Return value at `row`, `col`
   * @param {Number} row
   * @param {Number} col
   * @public
   * @return value (mixed data type)
   */
  this.getDataAtCell = function (row, col) {
    return datamap.get(row, datamap.colToProp(col));
  };

  /**
   * Return value at `row`, `prop`
   * @param {Number} row
   * @param {String} prop
   * @public
   * @return value (mixed data type)
   */
  this.getDataAtRowProp = function (row, prop) {
    return datamap.get(row, prop);
  };

  /**
   * Return value at `col`, where `col` is the visible index of the column
   * @param {Number} col
   * @public
   * @return {Array} value (mixed data type)
   */
  this.getDataAtCol = function (col) {
    var out = [];
    return out.concat.apply(out, datamap.getRange(new WalkontableCellCoords(0, col), new WalkontableCellCoords(priv.settings.data.length - 1, col), datamap.DESTINATION_RENDERER));
  };

  /**
   * Return value at `prop`
   * @param {String} prop
   * @public
   * @return {Array} value (mixed data type)
   */
  this.getDataAtProp = function (prop) {
    var out = [],
      range;

    range = datamap.getRange(
      new WalkontableCellCoords(0, datamap.propToCol(prop)),
      new WalkontableCellCoords(priv.settings.data.length - 1, datamap.propToCol(prop)),
      datamap.DESTINATION_RENDERER);

    return out.concat.apply(out, range);
  };

  /**
   * Return original source values at 'col'
   * @param {Number} col
   * @public
   * @returns value (mixed data type)
   */
  this.getSourceDataAtCol = function (col) {
    var out = [],
        data = priv.settings.data;

    for (var i = 0; i < data.length; i++) {
      out.push(data[i][col]);
    }

    return out;
  };

  /**
   * Return original source values at 'row'
   * @param {Number} row
   * @public
   * @returns value {mixed data type}
   */
  this.getSourceDataAtRow = function (row) {
    return priv.settings.data[row];
  };

  /**
   * Return value at `row`
   * @param {Number} row
   * @public
   * @return value (mixed data type)
   */
  this.getDataAtRow = function (row) {
    var data = datamap.getRange(new WalkontableCellCoords(row, 0), new WalkontableCellCoords(row, this.countCols() - 1), datamap.DESTINATION_RENDERER);
    return data[0];
  };

  /***
   *  Remove "key" property object from cell meta data corresponding to params row,col
   * @param {Number} row
   * @param {Number} col
   * @param {String} key
   */
  this.removeCellMeta = function(row, col, key) {
    var cellMeta = instance.getCellMeta(row, col);
    /* jshint ignore:start */
    if(cellMeta[key] != undefined){
      delete priv.cellSettings[row][col][key];
    }
    /* jshint ignore:end */
  };

  /**
   * Set cell meta data object to corresponding params row, col
   * @param {Number} row
   * @param {Number} col
   * @param {Object} prop
   */
  this.setCellMetaObject = function (row, col, prop) {
    if (typeof prop === 'object') {
      /* jshint -W089 */
      for (var key in prop) {
        var value = prop[key];
        this.setCellMeta(row, col, key, value);
      }
    }
  };

  /**
   * Sets cell meta data object "key" corresponding to params row, col
   * @param {Number} row
   * @param {Number} col
   * @param {String} key
   * @param {String} val
   *
   */
  this.setCellMeta = function (row, col, key, val) {
    if (!priv.cellSettings[row]) {
      priv.cellSettings[row] = [];
    }
    if (!priv.cellSettings[row][col]) {
      priv.cellSettings[row][col] = new priv.columnSettings[col]();
    }
    priv.cellSettings[row][col][key] = val;
    Handsontable.hooks.run(instance, 'afterSetCellMeta', row, col, key, val);
  };

  /**
   * Returns cell meta data object corresponding to params row, col
   * @param {Number} row
   * @param {Number} col
   * @public
   * @return {Object}
   */
  this.getCellMeta = function (row, col) {
    var prop = datamap.colToProp(col)
      , cellProperties;

    row = translateRowIndex(row);
    col = translateColIndex(col);

    if (!priv.columnSettings[col]) {
      priv.columnSettings[col] = Handsontable.helper.columnFactory(GridSettings, priv.columnsSettingConflicts);
    }

    if (!priv.cellSettings[row]) {
      priv.cellSettings[row] = [];
    }
    if (!priv.cellSettings[row][col]) {
      priv.cellSettings[row][col] = new priv.columnSettings[col]();
    }

    cellProperties = priv.cellSettings[row][col]; //retrieve cellProperties from cache

    cellProperties.row = row;
    cellProperties.col = col;
    cellProperties.prop = prop;
    cellProperties.instance = instance;

    Handsontable.hooks.run(instance, 'beforeGetCellMeta', row, col, cellProperties);
    Handsontable.helper.extend(cellProperties, expandType(cellProperties)); //for `type` added in beforeGetCellMeta

    if (cellProperties.cells) {
      var settings = cellProperties.cells.call(cellProperties, row, col, prop);

      if (settings) {
        Handsontable.helper.extend(cellProperties, settings);
        Handsontable.helper.extend(cellProperties, expandType(settings)); //for `type` added in cells
      }
    }

    Handsontable.hooks.run(instance, 'afterGetCellMeta', row, col, cellProperties);

    return cellProperties;
  };

  /**
   * If displayed rows order is different than the order of rows stored in memory (i.e. sorting is applied)
   * we need to translate logical (stored) row index to physical (displayed) index.
   * @param row - original row index
   * @returns {int} translated row index
   */
  function translateRowIndex(row){
    return Handsontable.hooks.run(instance, 'modifyRow', row);
  }

  /**
   * If displayed columns order is different than the order of columns stored in memory (i.e. column were moved using manualColumnMove plugin)
   * we need to translate logical (stored) column index to physical (displayed) index.
   * @param col - original column index
   * @returns {int} - translated column index
   */
  function translateColIndex(col){
    // warning: this must be done after datamap.colToProp
    return Handsontable.hooks.run(instance, 'modifyCol', col);
  }

  var rendererLookup = Handsontable.helper.cellMethodLookupFactory('renderer');
  this.getCellRenderer = function (row, col) {
    var renderer = rendererLookup.call(this, row, col);
    return Handsontable.renderers.getRenderer(renderer);

  };

  this.getCellEditor = Handsontable.helper.cellMethodLookupFactory('editor');

  this.getCellValidator = Handsontable.helper.cellMethodLookupFactory('validator');


  /**
   * Validates all cells using their validator functions and calls callback when finished. Does not render the view
   * @param callback
   */
  this.validateCells = function (callback) {
    var waitingForValidator = new ValidatorsQueue();
    waitingForValidator.onQueueEmpty = callback;

    /* jshint ignore:start */
    var i = instance.countRows() - 1;
    while (i >= 0) {
      var j = instance.countCols() - 1;
      while (j >= 0) {
        waitingForValidator.addValidatorToQueue();
        instance.validateCell(instance.getDataAtCell(i, j), instance.getCellMeta(i, j), function () {
          waitingForValidator.removeValidatorFormQueue();
        }, 'validateCells');
        j--;
      }
      i--;
    }
    /* jshint ignore:end */
    waitingForValidator.checkIfQueueIsEmpty();
  };

  /**
   * Return array of row headers (if they are enabled). If param `row` given, return header at given row as string
   * @param {Number} row (Optional)
   * @return {Array|String}
   */
  this.getRowHeader = function (row) {
    if (row === void 0) {
      var out = [];
      for (var i = 0, ilen = instance.countRows(); i < ilen; i++) {
        out.push(instance.getRowHeader(i));
      }
      return out;
    }
    else if (Array.isArray(priv.settings.rowHeaders) && priv.settings.rowHeaders[row] !== void 0) {
      return priv.settings.rowHeaders[row];
    }
    else if (typeof priv.settings.rowHeaders === 'function') {
      return priv.settings.rowHeaders(row);
    }
    else if (priv.settings.rowHeaders && typeof priv.settings.rowHeaders !== 'string' && typeof priv.settings.rowHeaders !== 'number') {
      return row + 1;
    }
    else {
      return priv.settings.rowHeaders;
    }
  };

  /**
   * Returns information of this table is configured to display row headers
   * @returns {boolean}
   */
  this.hasRowHeaders = function () {
    return !!priv.settings.rowHeaders;
  };

  /**
   * Returns information of this table is configured to display column headers
   * @returns {boolean}
   */
  this.hasColHeaders = function () {
    if (priv.settings.colHeaders !== void 0 && priv.settings.colHeaders !== null) { //Polymer has empty value = null
      return !!priv.settings.colHeaders;
    }
    for (var i = 0, ilen = instance.countCols(); i < ilen; i++) {
      if (instance.getColHeader(i)) {
        return true;
      }
    }
    return false;
  };

  /**
   * Return array of column headers (if they are enabled). If param `col` given, return header at given column as string
   * @param {Number} col (Optional)
   * @return {Array|String}
   */
  this.getColHeader = function (col) {
    if (col === void 0) {
      var out = [];
      for (var i = 0, ilen = instance.countCols(); i < ilen; i++) {
        out.push(instance.getColHeader(i));
      }
      return out;
    }
    else {
      var baseCol = col;

      col = Handsontable.hooks.run(instance, 'modifyCol', col);

      if (priv.settings.columns && priv.settings.columns[col] && priv.settings.columns[col].title) {
        return priv.settings.columns[col].title;
      }
      else if (Array.isArray(priv.settings.colHeaders) && priv.settings.colHeaders[col] !== void 0) {
        return priv.settings.colHeaders[col];
      }
      else if (typeof priv.settings.colHeaders === 'function') {
        return priv.settings.colHeaders(col);
      }
      else if (priv.settings.colHeaders && typeof priv.settings.colHeaders !== 'string' && typeof priv.settings.colHeaders !== 'number') {
        return Handsontable.helper.spreadsheetColumnLabel(baseCol); //see #1458
      }
      else {
        return priv.settings.colHeaders;
      }
    }
  };

  /**
   * Return column width from settings (no guessing). Private use intended
   * @param {Number} col
   * @return {Number}
   */
  this._getColWidthFromSettings = function (col) {
    var cellProperties = instance.getCellMeta(0, col);
    var width = cellProperties.width;
    if (width === void 0 || width === priv.settings.width) {
      width = cellProperties.colWidths;
    }
    if (width !== void 0 && width !== null) {
      switch (typeof width) {
        case 'object': //array
          width = width[col];
          break;

        case 'function':
          width = width(col);
          break;
      }
      if (typeof width === 'string') {
        width = parseInt(width, 10);
      }
    }
    return width;
  };

  /**
   * Return column width
   * @param {Number} col
   * @return {Number}
   */
  this.getColWidth = function (col) {
    var width = instance._getColWidthFromSettings(col);

    if (!width) {
      width = 50;
    }
    width = Handsontable.hooks.run(instance, 'modifyColWidth', width, col);

    return width;
  };

  /**
   * Return row height from settings (no guessing). Private use intended
   * @param {Number} row
   * @return {Number}
   */
  this._getRowHeightFromSettings= function (row) {
    /* inefficient
    var cellProperties = instance.getCellMeta(0, row);
    var height = cellProperties.height;
    if (height === void 0 || height === priv.settings.height) {
      height = cellProperties.rowHeights;
    }
    */
    var height = priv.settings.rowHeights; //only uses grid settings
    if (height !== void 0 && height !== null) {
      switch (typeof height) {
        case 'object': //array
          height = height[row];
          break;

        case 'function':
          height = height(row);
          break;
      }
      if (typeof height === 'string') {
        height = parseInt(height, 10);
      }
    }
    return height;
  };

  /**
   * Return row height
   * @param {Number} row
   * @return {Number}
   */
  this.getRowHeight = function (row) {
    var height = instance._getRowHeightFromSettings(row);

    height = Handsontable.hooks.run(instance, 'modifyRowHeight', height, row);

    return height;
  };

  /**
   * Return total number of rows in grid
   * @return {Number}
   */
  this.countRows = function () {
    return priv.settings.data.length;
  };

  /**
   * Return total number of columns in grid
   * @return {Number}
   */
  this.countCols = function () {
    if (instance.dataType === 'object' || instance.dataType === 'function') {
      if (priv.settings.columns && priv.settings.columns.length) {
        return priv.settings.columns.length;
      }
      else {
        return datamap.colToPropCache.length;
      }
    }
    else if (instance.dataType === 'array') {
      if (priv.settings.columns && priv.settings.columns.length) {
        return priv.settings.columns.length;
      }
      else if (priv.settings.data && priv.settings.data[0] && priv.settings.data[0].length) {
        return priv.settings.data[0].length;
      }
      else {
        return 0;
      }
    }
  };

  /**
   * Return index of first rendered row
   * @return {Number}
   */
  this.rowOffset = function () {
    return instance.view.wt.wtTable.getFirstRenderedRow();
  };

  /**
   * Return index of first visible column
   * @return {Number}
   */
  this.colOffset = function () {
    return instance.view.wt.wtTable.getFirstRenderedColumn();
  };

  /**
   * Return number of rendered rows (including rows partially or fully rendered outside viewport). Returns -1 if table is not visible
   * @return {Number}
   */
  this.countRenderedRows = function () {
    return instance.view.wt.drawn ? instance.view.wt.wtTable.getRenderedRowsCount() : -1;
  };

  /**
   * Return number of visible rows (rendered rows that fully fit inside viewport)). Returns -1 if table is not visible
   * @return {Number}
   */
  this.countVisibleRows = function () {
    return instance.view.wt.drawn ? instance.view.wt.wtTable.getVisibleRowsCount() : -1;
  };

  /**
   * Return number of rendered columns (including columns partially or fully rendered outside viewport). Returns -1 if table is not visible
   * @return {Number}
   */
  this.countRenderedCols = function () {
    return instance.view.wt.drawn ? instance.view.wt.wtTable.getRenderedColumnsCount() : -1;
  };

  /**
   * Return number of visible columns. Returns -1 if table is not visible
   * @return {Number}
   */
  this.countVisibleCols = function () {
    return instance.view.wt.drawn ? instance.view.wt.wtTable.getVisibleColumnsCount() : - 1;
  };

  /**
   * Return number of empty rows
   * @return {Boolean} ending If true, will only count empty rows at the end of the data source
   */
  this.countEmptyRows = function (ending) {
    var i = instance.countRows() - 1
      , empty = 0
      , row;
    while (i >= 0) {
      row = Handsontable.hooks.run(this, 'modifyRow', i);
      if (instance.isEmptyRow(row)) {
        empty++;
      }
      else if (ending) {
        break;
      }
      i--;
    }
    return empty;
  };

  /**
   * Return number of empty columns
   * @return {Boolean} ending If true, will only count empty columns at the end of the data source row
   */
  this.countEmptyCols = function (ending) {
    if (instance.countRows() < 1) {
      return 0;
    }

    var i = instance.countCols() - 1
      , empty = 0;
    while (i >= 0) {
      if (instance.isEmptyCol(i)) {
        empty++;
      }
      else if (ending) {
        break;
      }
      i--;
    }
    return empty;
  };

  /**
   * Return true if the row at the given index is empty, false otherwise
   * @param {Number} r Row index
   * @return {Boolean}
   */
  this.isEmptyRow = function (r) {
    return priv.settings.isEmptyRow.call(instance, r);
  };

  /**
   * Return true if the column at the given index is empty, false otherwise
   * @param {Number} c Column index
   * @return {Boolean}
   */
  this.isEmptyCol = function (c) {
    return priv.settings.isEmptyCol.call(instance, c);
  };

  /**
   * Selects cell on grid. Optionally selects range to another cell
   * @param {Number} row
   * @param {Number} col
   * @param {Number} [endRow]
   * @param {Number} [endCol]
   * @param {Boolean} [scrollToCell=true] If true, viewport will be scrolled to the selection
   * @public
   * @return {Boolean}
   */
  this.selectCell = function (row, col, endRow, endCol, scrollToCell) {
    if (typeof row !== 'number' || row < 0 || row >= instance.countRows()) {
      return false;
    }
    if (typeof col !== 'number' || col < 0 || col >= instance.countCols()) {
      return false;
    }
    if (typeof endRow !== "undefined") {
      if (typeof endRow !== 'number' || endRow < 0 || endRow >= instance.countRows()) {
        return false;
      }
      if (typeof endCol !== 'number' || endCol < 0 || endCol >= instance.countCols()) {
        return false;
      }
    }
    var coords = new WalkontableCellCoords(row, col);
    priv.selRange = new WalkontableCellRange(coords, coords, coords);
    if (document.activeElement && document.activeElement !== document.documentElement && document.activeElement !== document.body) {
      document.activeElement.blur(); //needed or otherwise prepare won't focus the cell. selectionSpec tests this (should move focus to selected cell)
    }
    instance.listen();
    if (typeof endRow === "undefined") {
      selection.setRangeEnd(priv.selRange.from, scrollToCell);
    }
    else {
      selection.setRangeEnd(new WalkontableCellCoords(endRow, endCol), scrollToCell);
    }

    instance.selection.finish();
    return true;
  };

  this.selectCellByProp = function (row, prop, endRow, endProp, scrollToCell) {
    /* jshint ignore:start */
    arguments[1] = datamap.propToCol(arguments[1]);
    if (typeof arguments[3] !== "undefined") {
      arguments[3] = datamap.propToCol(arguments[3]);
    }
    return instance.selectCell.apply(instance, arguments);
    /* jshint ignore:end */
  };

  /**
   * Deselects current sell selection on grid
   * @public
   */
  this.deselectCell = function () {
    selection.deselect();
  };

  /**
   * Remove grid from DOM
   * @public
   */
  this.destroy = function () {

    instance._clearTimeouts();
    if (instance.view) { //in case HT is destroyed before initialization has finished
      instance.view.destroy();
    }


    Handsontable.Dom.empty(instance.rootElement);
    eventManager.clear();

    Handsontable.hooks.run(instance, 'afterDestroy');
    Handsontable.hooks.destroy(instance);

    for (var i in instance) {
      if (instance.hasOwnProperty(i)) {
        //replace instance methods with post mortem
        if (typeof instance[i] === "function") {
          if (i !== "runHooks") {
            instance[i] = postMortem;
          }
        }
        //replace instance properties with null (restores memory)
        //it should not be necessary but this prevents a memory leak side effects that show itself in Jasmine tests
        else if (i !== "guid") {
          instance[i] = null;
        }
      }
    }


    //replace private properties with null (restores memory)
    //it should not be necessary but this prevents a memory leak side effects that show itself in Jasmine tests
    priv = null;
    datamap = null;
    grid = null;
    selection = null;
    editorManager = null;
    instance = null;
    GridSettings = null;
  };

  /**
   * Replacement for all methods after Handsotnable was destroyed
   */
  function postMortem() {
    throw new Error("This method cannot be called because this Handsontable instance has been destroyed");
  }

  /**
   * Returns active editor object
   * @returns {Object}
   */
  this.getActiveEditor = function(){
    return editorManager.getActiveEditor();
  };

  /**
   * Return Handsontable instance
   * @public
   * @return {Object}
   */
  this.getInstance = function () {
    return instance;
  };

  this.addHook = function (key, fn) {
    Handsontable.hooks.add(key, fn, instance);
  };

  this.addHookOnce = function (key, fn) {
    Handsontable.hooks.once(key, fn, instance);
  };

  this.removeHook = function (key, fn) {
    Handsontable.hooks.remove(key, fn, instance);
  };

  this.runHooks = function (key, p1, p2, p3, p4, p5, p6) {
    return Handsontable.hooks.run(instance, key, p1, p2, p3, p4, p5, p6);
  };

  this.timeouts = [];

  /**
   * Sets timeout. Purpose of this method is to clear all known timeouts when `destroy` method is called
   * @public
   */
  this._registerTimeout = function (handle) {
    this.timeouts.push(handle);
  };

  /**
   * Clears all known timeouts
   * @public
   */
  this._clearTimeouts = function () {
    for(var i = 0, ilen = this.timeouts.length; i<ilen; i++) {
      clearTimeout(this.timeouts[i]);
    }
  };

  /**
   * Handsontable version
   */
  this.version = '@@version'; //inserted by grunt from package.json
};

var DefaultSettings = function () {};

DefaultSettings.prototype = {
  data: void 0,
  dataSchema: void 0,
  width: void 0,
  height: void 0,
  startRows: 5,
  startCols: 5,
  rowHeaders: null,
  colHeaders: null,
  colWidths: void 0,
  columns: void 0,
  cells: void 0,
  cell: [],
  minRows: 0,
  minCols: 0,
  maxRows: Infinity,
  maxCols: Infinity,
  minSpareRows: 0,
  minSpareCols: 0,
  allowInsertRow:true,
  allowInsertColumn: true,
  allowRemoveRow: true,
  allowRemoveColumn: true,
  multiSelect: true,
  fillHandle: true,
  fixedRowsTop: 0,
  fixedColumnsLeft: 0,
  outsideClickDeselects: true,
  enterBeginsEditing: true,
  enterMoves: {row: 1, col: 0},
  tabMoves: {row: 0, col: 1},
  autoWrapRow: false,
  autoWrapCol: false,
  copyRowsLimit: 1000,
  copyColsLimit: 1000,
  pasteMode: 'overwrite',
  currentRowClassName: void 0,
  currentColClassName: void 0,
  stretchH: 'none',
  isEmptyRow: function (r) {
    var val;
    for (var c = 0, clen = this.countCols(); c < clen; c++) {
      val = this.getDataAtCell(r, c);
      if (val !== '' && val !== null && typeof val !== 'undefined') {
        return false;
      }
    }
    return true;
  },
  isEmptyCol: function (c) {
    var val;
    for (var r = 0, rlen = this.countRows(); r < rlen; r++) {
      val = this.getDataAtCell(r, c);
      if (val !== '' && val !== null && typeof val !== 'undefined') {
        return false;
      }
    }
    return true;
  },
  observeDOMVisibility: true,
  allowInvalid: true,
  invalidCellClassName: 'htInvalid',
  placeholder: false,
  placeholderCellClassName: 'htPlaceholder',
  readOnlyCellClassName: 'htDimmed',
  commentedCellClassName: 'htCommentCell',
  fragmentSelection: false,
  readOnly: false,
  type: 'text',
  copyable: true,
  debug: false, //shows debug overlays in Walkontable
  wordWrap: true,
  noWordWrapClassName: 'htNoWrap',
  contextMenu: void 0,
  undo: void 0,
  columnSorting: void 0,
  manualColumnMove: void 0,
  manualColumnResize: void 0,
  manualRowMove: void 0,
  manualRowResize: void 0,
  manualColumnFreeze: void 0,
  viewportRowRenderingOffset: 10, //number of rows to be prerendered before and after the viewport
  viewportColumnRenderingOffset: 10, // number of columns to be prerendered before and after the viewport
  groups: void 0,
<<<<<<< HEAD
  settings: void 0,
  source: void 0,
  title: void 0,
  checkedTemplate: void 0,
  uncheckedTemplate: void 0,
  renderer: void 0,
  format: void 0
=======
  trimWhitespace: true
>>>>>>> 00dc2c81
};
Handsontable.DefaultSettings = DefaultSettings;<|MERGE_RESOLUTION|>--- conflicted
+++ resolved
@@ -2229,7 +2229,7 @@
   viewportRowRenderingOffset: 10, //number of rows to be prerendered before and after the viewport
   viewportColumnRenderingOffset: 10, // number of columns to be prerendered before and after the viewport
   groups: void 0,
-<<<<<<< HEAD
+  trimWhitespace: true,
   settings: void 0,
   source: void 0,
   title: void 0,
@@ -2237,8 +2237,5 @@
   uncheckedTemplate: void 0,
   renderer: void 0,
   format: void 0
-=======
-  trimWhitespace: true
->>>>>>> 00dc2c81
 };
 Handsontable.DefaultSettings = DefaultSettings;