
import numeral from 'numeral';
import {addClass, empty, isChildOfWebComponentTable, removeClass} from './helpers/dom/element';
import {columnFactory} from './helpers/setting';
import {DataMap} from './dataMap';
import {EditorManager} from './editorManager';
import {eventManager as eventManagerObject} from './eventManager';
import {extend, duckSchema, isObjectEquals, deepClone} from './helpers/object';
import {getPlugin} from './plugins';
import {getRenderer} from './renderers';
import {randomString} from './helpers/string';
import {TableView} from './tableView';
import {translateRowsToColumns, cellMethodLookupFactory, spreadsheetColumnLabel} from './helpers/data';
import {WalkontableCellCoords} from './3rdparty/walkontable/src/cell/coords';
import {WalkontableCellRange} from './3rdparty/walkontable/src/cell/range';
import {WalkontableSelection} from './3rdparty/walkontable/src/selection';
import {WalkontableViewportColumnsCalculator} from './3rdparty/walkontable/src/calculator/viewportColumns';

Handsontable.activeGuid = null;

/**
 * Handsontable constructor
 *
 * @core
 * @dependencies numeral
 * @constructor Core
 * @description
 *
 * After Handsontable is constructed, you can modify the grid behavior using the available public methods.
 *
 * ---
 * ## How to call methods
 *
 * These are 2 equal ways to call a Handsontable method:
 *
 * ```js
 * // all following examples assume that you constructed Handsontable like this
 * var ht = new Handsontable(document.getElementById('example1'), options);
 *
 * // now, to use setDataAtCell method, you can either:
 * ht.setDataAtCell(0, 0, 'new value');
 * ```
 *
 * Alternatively, you can call the method using jQuery wrapper (__obsolete__, requires initialization using our jQuery guide
 * ```js
 *   $('#example1').handsontable('setDataAtCell', 0, 0, 'new value');
 * ```
 * ---
 */
Handsontable.Core = function Core(rootElement, userSettings) {
  var priv
    , datamap
    , grid
    , selection
    , editorManager
    , instance = this
    , GridSettings = function() {}
    , eventManager = eventManagerObject(instance);

  extend(GridSettings.prototype, DefaultSettings.prototype); //create grid settings as a copy of default settings
  extend(GridSettings.prototype, userSettings); //overwrite defaults with user settings
  extend(GridSettings.prototype, expandType(userSettings));

  this.rootElement = rootElement;
  this.isHotTableEnv = isChildOfWebComponentTable(this.rootElement);
  Handsontable.eventManager.isHotTableEnv = this.isHotTableEnv;

  this.container = document.createElement('DIV');
  this.renderCall = false;

  rootElement.insertBefore(this.container, rootElement.firstChild);

  this.guid = 'ht_' + randomString(); //this is the namespace for global events

  if (!this.rootElement.id || this.rootElement.id.substring(0, 3) === "ht_") {
    this.rootElement.id = this.guid; //if root element does not have an id, assign a random id
  }
  priv = {
    cellSettings: [],
    columnSettings: [],
    columnsSettingConflicts: ['data', 'width'],
    settings: new GridSettings(), // current settings instance
    selRange: null, //exposed by public method `getSelectedRange`
    isPopulated: null,
    scrollable: null,
    firstRun: true
  };

  grid = {
    /**
     * Inserts or removes rows and columns
     *
     * @memberof Core#
     * @function alter
     * @private
     * @param {String} action Possible values: "insert_row", "insert_col", "remove_row", "remove_col"
     * @param {Number} index
     * @param {Number} amount
     * @param {String} [source] Optional. Source of hook runner.
     * @param {Boolean} [keepEmptyRows] Optional. Flag for preventing deletion of empty rows.
     */
    alter: function(action, index, amount, source, keepEmptyRows) {
      var delta;

      amount = amount || 1;

      switch (action) {
        case "insert_row":

          if (instance.getSettings().maxRows === instance.countRows()) {
            return;
          }

          delta = datamap.createRow(index, amount);

          if (delta) {
            if (selection.isSelected() && priv.selRange.from.row >= index) {
              priv.selRange.from.row = priv.selRange.from.row + delta;
              selection.transformEnd(delta, 0); //will call render() internally
            }
            else {
              selection.refreshBorders(); //it will call render and prepare methods
            }
          }
          break;

        case "insert_col":
          // //column order may have changes, so we need to translate the selection column index -> source array index
          // index = instance.runHooksAndReturn('modifyCol', index);
          delta = datamap.createCol(index, amount);

          if (delta) {

            if (Array.isArray(instance.getSettings().colHeaders)) {
              var spliceArray = [index, 0];
              spliceArray.length += delta; //inserts empty (undefined) elements at the end of an array
              Array.prototype.splice.apply(instance.getSettings().colHeaders, spliceArray); //inserts empty (undefined) elements into the colHeader array
            }

            if (selection.isSelected() && priv.selRange.from.col >= index) {
              priv.selRange.from.col = priv.selRange.from.col + delta;
              selection.transformEnd(0, delta); //will call render() internally
            }
            else {
              selection.refreshBorders(); //it will call render and prepare methods
            }
          }
          break;

        case "remove_row":
          //column order may have changes, so we need to translate the selection column index -> source array index
          index = instance.runHooks('modifyCol', index);

          datamap.removeRow(index, amount);
          priv.cellSettings.splice(index, amount);

          var fixedRowsTop = instance.getSettings().fixedRowsTop;
          if (fixedRowsTop >= index + 1) {
            instance.getSettings().fixedRowsTop -= Math.min(amount, fixedRowsTop - index);
          }

          grid.adjustRowsAndCols();
          selection.refreshBorders(); //it will call render and prepare methods
          break;

        case "remove_col":
          datamap.removeCol(index, amount);

          for (var row = 0, len = datamap.getAll().length; row < len; row++) {
            if (row in priv.cellSettings) {  //if row hasn't been rendered it wouldn't have cellSettings
              priv.cellSettings[row].splice(index, amount);
            }
          }

          var fixedColumnsLeft = instance.getSettings().fixedColumnsLeft;
          if (fixedColumnsLeft >= index + 1) {
            instance.getSettings().fixedColumnsLeft -= Math.min(amount, fixedColumnsLeft - index);
          }

          if (Array.isArray(instance.getSettings().colHeaders)) {
            if (typeof index == 'undefined') {
              index = -1;
            }
            instance.getSettings().colHeaders.splice(index, amount);
          }

          //priv.columnSettings.splice(index, amount);

          grid.adjustRowsAndCols();
          selection.refreshBorders(); //it will call render and prepare methods
          break;

        /* jshint ignore:start */
        default:
          throw new Error('There is no such action "' + action + '"');
          break;
        /* jshint ignore:end */
      }

      if (!keepEmptyRows) {
        grid.adjustRowsAndCols(); //makes sure that we did not add rows that will be removed in next refresh
      }
    },

    /**
     * Makes sure there are empty rows at the bottom of the table
     */
    adjustRowsAndCols: function() {
      if (priv.settings.minRows) {
        // should I add empty rows to data source to meet minRows?
        let rows = instance.countRows();

        if (rows < priv.settings.minRows) {
          for (let r = 0, minRows = priv.settings.minRows; r < minRows - rows; r++) {
            datamap.createRow(instance.countRows(), 1, true);
          }
        }
      }
      if (priv.settings.minSpareRows) {
        let emptyRows = instance.countEmptyRows(true);

        // should I add empty rows to meet minSpareRows?
        if (emptyRows < priv.settings.minSpareRows) {
          for (; emptyRows < priv.settings.minSpareRows && instance.countRows() < priv.settings.maxRows; emptyRows++) {
            datamap.createRow(instance.countRows(), 1, true);
          }
        }
      }
      {
        let emptyCols;

        // count currently empty cols
        if (priv.settings.minCols || priv.settings.minSpareCols) {
          emptyCols = instance.countEmptyCols(true);
        }

        // should I add empty cols to meet minCols?
        if (priv.settings.minCols && !priv.settings.columns && instance.countCols() < priv.settings.minCols) {
          for (; instance.countCols() < priv.settings.minCols; emptyCols++) {
            datamap.createCol(instance.countCols(), 1, true);
          }
        }
        // should I add empty cols to meet minSpareCols?
        if (priv.settings.minSpareCols && !priv.settings.columns && instance.dataType === 'array' &&
            emptyCols < priv.settings.minSpareCols) {
          for (; emptyCols < priv.settings.minSpareCols && instance.countCols() < priv.settings.maxCols; emptyCols++) {
            datamap.createCol(instance.countCols(), 1, true);
          }
        }
      }
      let rowCount = instance.countRows();
      let colCount = instance.countCols();

      if (rowCount === 0 || colCount === 0) {
        selection.deselect();
      }

      if (selection.isSelected()) {
        let selectionChanged = false;
        let fromRow = priv.selRange.from.row;
        let fromCol = priv.selRange.from.col;
        let toRow = priv.selRange.to.row;
        let toCol = priv.selRange.to.col;

        // if selection is outside, move selection to last row
        if (fromRow > rowCount - 1) {
          fromRow = rowCount - 1;
          selectionChanged = true;

          if (toRow > fromRow) {
            toRow = fromRow;
          }
        } else if (toRow > rowCount - 1) {
          toRow = rowCount - 1;
          selectionChanged = true;

          if (fromRow > toRow) {
            fromRow = toRow;
          }
        }
        // if selection is outside, move selection to last row
        if (fromCol > colCount - 1) {
          fromCol = colCount - 1;
          selectionChanged = true;

          if (toCol > fromCol) {
            toCol = fromCol;
          }
        } else if (toCol > colCount - 1) {
          toCol = colCount - 1;
          selectionChanged = true;

          if (fromCol > toCol) {
            fromCol = toCol;
          }
        }

        if (selectionChanged) {
          instance.selectCell(fromRow, fromCol, toRow, toCol);
        }
      }
      if (instance.view) {
        instance.view.wt.wtOverlays.adjustElementsSize();
      }
    },

    /**
     * Populate cells at position with 2d array
     *
     * @private
     * @param {Object} start Start selection position
     * @param {Array} input 2d array
     * @param {Object} [end] End selection position (only for drag-down mode)
     * @param {String} [source="populateFromArray"]
     * @param {String} [method="overwrite"]
     * @param {String} direction (left|right|up|down)
     * @param {Array} deltas array
     * @returns {Object|undefined} ending td in pasted area (only if any cell was changed)
     */
    populateFromArray: function(start, input, end, source, method, direction, deltas) {
      var r, rlen, c, clen, setData = [], current = {};
      rlen = input.length;
      if (rlen === 0) {
        return false;
      }

      var repeatCol
        , repeatRow
        , cmax
        , rmax;

      // insert data with specified pasteMode method
      switch (method) {
        case 'shift_down' :
          repeatCol = end ? end.col - start.col + 1 : 0;
          repeatRow = end ? end.row - start.row + 1 : 0;
          input = translateRowsToColumns(input);
          for (c = 0, clen = input.length, cmax = Math.max(clen, repeatCol); c < cmax; c++) {
            if (c < clen) {
              for (r = 0, rlen = input[c].length; r < repeatRow - rlen; r++) {
                input[c].push(input[c][r % rlen]);
              }
              input[c].unshift(start.col + c, start.row, 0);
              instance.spliceCol.apply(instance, input[c]);
            }
            else {
              input[c % clen][0] = start.col + c;
              instance.spliceCol.apply(instance, input[c % clen]);
            }
          }
          break;

        case 'shift_right' :
          repeatCol = end ? end.col - start.col + 1 : 0;
          repeatRow = end ? end.row - start.row + 1 : 0;
          for (r = 0, rlen = input.length, rmax = Math.max(rlen, repeatRow); r < rmax; r++) {
            if (r < rlen) {
              for (c = 0, clen = input[r].length; c < repeatCol - clen; c++) {
                input[r].push(input[r][c % clen]);
              }
              input[r].unshift(start.row + r, start.col, 0);
              instance.spliceRow.apply(instance, input[r]);
            }
            else {
              input[r % rlen][0] = start.row + r;
              instance.spliceRow.apply(instance, input[r % rlen]);
            }
          }
          break;

        /* jshint ignore:start */
        case 'overwrite':
        default:
          /* jshint ignore:end */
          // overwrite and other not specified options
          current.row = start.row;
          current.col = start.col;

          var iterators = {row: 0, col: 0}, // number of packages
            selected = { // selected range
              row: (end && start) ? (end.row - start.row + 1) : 1,
              col: (end && start) ? (end.col - start.col + 1) : 1
            },
            pushData = true;

          if (['up', 'left'].indexOf(direction) !== -1) {
            iterators = {
              row: Math.ceil(selected.row / rlen) || 1,
              col: Math.ceil(selected.col / input[0].length) || 1
            };
          } else if (['down', 'right'].indexOf(direction) !== -1) {
            iterators = {
              row: 1,
              col: 1
            };
          }


          for (r = 0; r < rlen; r++) {
            if ((end && current.row > end.row) || (!priv.settings.allowInsertRow && current.row > instance.countRows() - 1) || (current.row >= priv.settings.maxRows)) {
              break;
            }
            current.col = start.col;
            clen = input[r] ? input[r].length : 0;
            for (c = 0; c < clen; c++) {
              if ((end && current.col > end.col) || (!priv.settings.allowInsertColumn && current.col > instance.countCols() - 1) || (current.col >= priv.settings.maxCols)) {
                break;
              }

              if (!instance.getCellMeta(current.row, current.col).readOnly) {
                var result,
                  value = input[r][c],
                  orgValue = instance.getDataAtCell(current.row, current.col),
                  index = {
                    row: r,
                    col: c
                  },
                  valueSchema,
                  orgValueSchema;

                if (source === 'autofill') {
                  result = instance.runHooks('beforeAutofillInsidePopulate', index, direction, input, deltas, iterators, selected);

                  if (result) {
                    iterators = typeof(result.iterators) !== 'undefined' ? result.iterators : iterators;
                    value = typeof(result.value) !== 'undefined' ? result.value : value;
                  }
                }
                if (value !== null && typeof value === 'object') {
                  if (orgValue === null || typeof orgValue !== 'object') {
                    pushData = false;

                  } else {
                    orgValueSchema = duckSchema(orgValue[0] || orgValue);
                    valueSchema = duckSchema(value[0] || value);

                    /* jshint -W073 */
                    if (isObjectEquals(orgValueSchema, valueSchema)) {
                      value = deepClone(value);
                    } else {
                      pushData = false;
                    }
                  }

                } else if (orgValue !== null && typeof orgValue === 'object') {
                  pushData = false;
                }
                if (pushData) {
                  setData.push([current.row, current.col, value]);
                }
                pushData = true;
              }

              current.col++;

              if (end && c === clen - 1) {
                c = -1;

                if (['down', 'right'].indexOf(direction) !== -1) {
                  iterators.col++;
                } else if (['up', 'left'].indexOf(direction) !== -1) {
                  if (iterators.col > 1) {
                    iterators.col--;
                  }
                }

              }
            }

            current.row++;
            iterators.col = 1;

            if (end && r === rlen - 1) {
              r = -1;

              if (['down', 'right'].indexOf(direction) !== -1) {
                iterators.row++;
              } else if (['up', 'left'].indexOf(direction) !== -1) {
                if (iterators.row > 1) {
                  iterators.row--;
                }
              }

            }
          }
          instance.setDataAtCell(setData, null, null, source || 'populateFromArray');
          break;
      }
    }
  };

  this.selection = selection = { //this public assignment is only temporary
    inProgress: false,

    selectedHeader: {
      cols: false,
      rows: false
    },

    /**
     * @param {Boolean} rows
     * @param {Boolean} cols
     */
    setSelectedHeaders: function(rows, cols) {
      instance.selection.selectedHeader.rows = rows;
      instance.selection.selectedHeader.cols = cols;
    },

    /**
     * Sets inProgress to `true`. This enables onSelectionEnd and onSelectionEndByProp to function as desired.
     */
    begin: function() {
      instance.selection.inProgress = true;
    },

    /**
     * Sets inProgress to `false`. Triggers onSelectionEnd and onSelectionEndByProp.
     */
    finish: function() {
      var sel = instance.getSelected();
      Handsontable.hooks.run(instance, "afterSelectionEnd", sel[0], sel[1], sel[2], sel[3]);
      Handsontable.hooks.run(instance, "afterSelectionEndByProp", sel[0], instance.colToProp(sel[1]), sel[2], instance.colToProp(sel[3]));
      instance.selection.inProgress = false;
    },

    /**
     * @returns {Boolean}
     */
    isInProgress: function() {
      return instance.selection.inProgress;
    },

    /**
     * Starts selection range on given td object.
     *
     * @param {WalkontableCellCoords} coords
     * @param keepEditorOpened
     */
    setRangeStart: function(coords, keepEditorOpened) {
      Handsontable.hooks.run(instance, "beforeSetRangeStart", coords);
      priv.selRange = new WalkontableCellRange(coords, coords, coords);
      selection.setRangeEnd(coords, null, keepEditorOpened);
    },

    /**
     * Ends selection range on given td object.
     *
     * @param {WalkontableCellCoords} coords
     * @param {Boolean} [scrollToCell=true] If `true`, viewport will be scrolled to range end
     * @param {Boolean} [keepEditorOpened] If `true`, cell editor will be still opened after changing selection range
     */
    setRangeEnd: function(coords, scrollToCell, keepEditorOpened) {
      if (priv.selRange === null) {
        return;
      }
<<<<<<< HEAD
      var disableVisualSelection,
        isHeaderSelected = false;
=======

      var disableVisualSelection;
      var firstVisibleRow = instance.view.wt.wtTable.getFirstVisibleRow();
      var firstVisibleColumn = instance.view.wt.wtTable.getFirstVisibleColumn();
      var newRangeCoords = {
        row: null,
        col: null
      };
>>>>>>> 7e550ee4

      //trigger handlers
      Handsontable.hooks.run(instance, "beforeSetRangeEnd", coords);
      instance.selection.begin();

      newRangeCoords.row = coords.row < 0 ? firstVisibleRow : coords.row;
      newRangeCoords.col = coords.col < 0 ? firstVisibleColumn : coords.col;

      priv.selRange.to = new WalkontableCellCoords(newRangeCoords.row, newRangeCoords.col);

      if (!priv.settings.multiSelect) {
        priv.selRange.from = coords;
      }
      // set up current selection
      instance.view.wt.selections.current.clear();

      disableVisualSelection = instance.getCellMeta(priv.selRange.highlight.row, priv.selRange.highlight.col).disableVisualSelection;

      if (typeof disableVisualSelection === 'string') {
        disableVisualSelection = [disableVisualSelection];
      }

      if (disableVisualSelection === false ||
          Array.isArray(disableVisualSelection) && disableVisualSelection.indexOf('current') === -1) {
        instance.view.wt.selections.current.add(priv.selRange.highlight);
      }
      // set up area selection
      instance.view.wt.selections.area.clear();

      if ((disableVisualSelection === false ||
          Array.isArray(disableVisualSelection) && disableVisualSelection.indexOf('area') === -1) &&
          selection.isMultiple()) {
        instance.view.wt.selections.area.add(priv.selRange.from);
        instance.view.wt.selections.area.add(priv.selRange.to);
      }
      // set up highlight
      if (priv.settings.currentRowClassName || priv.settings.currentColClassName) {
        instance.view.wt.selections.highlight.clear();
        instance.view.wt.selections.highlight.add(priv.selRange.from);
        instance.view.wt.selections.highlight.add(priv.selRange.to);
      }

      // trigger handlers
      Handsontable.hooks.run(instance, "afterSelection",
        priv.selRange.from.row, priv.selRange.from.col, priv.selRange.to.row, priv.selRange.to.col);
      Handsontable.hooks.run(instance, "afterSelectionByProp",
        priv.selRange.from.row, datamap.colToProp(priv.selRange.from.col), priv.selRange.to.row, datamap.colToProp(priv.selRange.to.col));

      if ((priv.selRange.from.row === 0 && priv.selRange.to.row === instance.countRows() - 1) ||
        (priv.selRange.from.col === 0 && priv.selRange.to.col === instance.countCols() - 1)) {
        isHeaderSelected = true;
      }

      if (scrollToCell !== false && !isHeaderSelected) {
        if (priv.selRange.from && !selection.isMultiple()) {
          instance.view.scrollViewport(priv.selRange.from);
        } else {
          instance.view.scrollViewport(coords);
        }
      }
      selection.refreshBorders(null, keepEditorOpened);
    },

    /**
     * Destroys editor, redraws borders around cells, prepares editor.
     *
     * @param {Boolean} [revertOriginal]
     * @param {Boolean} [keepEditor]
     */
    refreshBorders: function(revertOriginal, keepEditor) {
      if (!keepEditor) {
        editorManager.destroyEditor(revertOriginal);
      }
      instance.view.render();

      if (selection.isSelected() && !keepEditor) {
        editorManager.prepareEditor();
      }
    },

    /**
     * Returns information if we have a multiselection.
     *
     * @returns {Boolean}
     */
    isMultiple: function() {
      var isMultiple = !(priv.selRange.to.col === priv.selRange.from.col && priv.selRange.to.row === priv.selRange.from.row)
        , modifier = Handsontable.hooks.run(instance, 'afterIsMultipleSelection', isMultiple);

      if (isMultiple) {
        return modifier;
      }
    },

    /**
     * Selects cell relative to current cell (if possible).
     */
    transformStart: function(rowDelta, colDelta, force, keepEditorOpened) {
      var delta = new WalkontableCellCoords(rowDelta, colDelta),
        rowTransformDir = 0,
        colTransformDir = 0,
        totalRows,
        totalCols,
        coords;

      instance.runHooks('modifyTransformStart', delta);
      totalRows = instance.countRows();
      totalCols = instance.countCols();

      /* jshint ignore:start */
      if (priv.selRange.highlight.row + rowDelta > totalRows - 1) {
        if (force && priv.settings.minSpareRows > 0) {
          instance.alter("insert_row", totalRows);
          totalRows = instance.countRows();

        } else if (priv.settings.autoWrapCol) {
          delta.row = 1 - totalRows;
          delta.col = priv.selRange.highlight.col + delta.col == totalCols - 1 ? 1 - totalCols : 1;
        }
      } else if (priv.settings.autoWrapCol && priv.selRange.highlight.row + delta.row < 0 && priv.selRange.highlight.col + delta.col >= 0) {
        delta.row = totalRows - 1;
        delta.col = priv.selRange.highlight.col + delta.col == 0 ? totalCols - 1 : -1;
      }

      if (priv.selRange.highlight.col + delta.col > totalCols - 1) {
        if (force && priv.settings.minSpareCols > 0) {
          instance.alter("insert_col", totalCols);
          totalCols = instance.countCols();

        } else if (priv.settings.autoWrapRow) {
          delta.row = priv.selRange.highlight.row + delta.row == totalRows - 1 ? 1 - totalRows : 1;
          delta.col = 1 - totalCols;
        }
      } else if (priv.settings.autoWrapRow && priv.selRange.highlight.col + delta.col < 0 && priv.selRange.highlight.row + delta.row >= 0) {
        delta.row = priv.selRange.highlight.row + delta.row == 0 ? totalRows - 1 : -1;
        delta.col = totalCols - 1;
      }
      /* jshint ignore:end */

      coords = new WalkontableCellCoords(priv.selRange.highlight.row + delta.row, priv.selRange.highlight.col + delta.col);

      if (coords.row < 0) {
        rowTransformDir = -1;
        coords.row = 0;

      } else if (coords.row > 0 && coords.row >= totalRows) {
        rowTransformDir = 1;
        coords.row = totalRows - 1;
      }

      if (coords.col < 0) {
        colTransformDir = -1;
        coords.col = 0;

      } else if (coords.col > 0 && coords.col >= totalCols) {
        colTransformDir = 1;
        coords.col = totalCols - 1;
      }
      instance.runHooks('afterModifyTransformStart', coords, rowTransformDir, colTransformDir);
      selection.setRangeStart(coords, keepEditorOpened);
    },

    /**
     * Sets selection end cell relative to current selection end cell (if possible).
     */
    transformEnd: function(rowDelta, colDelta) {
      var delta = new WalkontableCellCoords(rowDelta, colDelta),
        rowTransformDir = 0,
        colTransformDir = 0,
        totalRows,
        totalCols,
        coords;

      instance.runHooks('modifyTransformEnd', delta);

      totalRows = instance.countRows();
      totalCols = instance.countCols();
      coords = new WalkontableCellCoords(priv.selRange.to.row + delta.row, priv.selRange.to.col + delta.col);

      if (coords.row < 0) {
        rowTransformDir = -1;
        coords.row = 0;

      } else if (coords.row > 0 && coords.row >= totalRows) {
        rowTransformDir = 1;
        coords.row = totalRows - 1;
      }

      if (coords.col < 0) {
        colTransformDir = -1;
        coords.col = 0;

      } else if (coords.col > 0 && coords.col >= totalCols) {
        colTransformDir = 1;
        coords.col = totalCols - 1;
      }
      instance.runHooks('afterModifyTransformEnd', coords, rowTransformDir, colTransformDir);
      selection.setRangeEnd(coords, true);
    },

    /**
     * Returns `true` if currently there is a selection on screen, `false` otherwise.
     *
     * @returns {Boolean}
     */
    isSelected: function() {
      return (priv.selRange !== null);
    },

    /**
     * Returns `true` if coords is within current selection coords.
     *
     * @param {WalkontableCellCoords} coords
     * @returns {Boolean}
     */
    inInSelection: function(coords) {
      if (!selection.isSelected()) {
        return false;
      }
      return priv.selRange.includes(coords);
    },

    /**
     * Deselects all selected cells
     */
    deselect: function() {
      if (!selection.isSelected()) {
        return;
      }
      instance.selection.inProgress = false; //needed by HT inception
      priv.selRange = null;
      instance.view.wt.selections.current.clear();
      instance.view.wt.selections.area.clear();
      if (priv.settings.currentRowClassName || priv.settings.currentColClassName) {
        instance.view.wt.selections.highlight.clear();
      }
      editorManager.destroyEditor();
      selection.refreshBorders();
      Handsontable.hooks.run(instance, 'afterDeselect');
    },

    /**
     * Select all cells
     */
    selectAll: function() {
      if (!priv.settings.multiSelect) {
        return;
      }
      selection.setRangeStart(new WalkontableCellCoords(0, 0));
      selection.setRangeEnd(new WalkontableCellCoords(instance.countRows() - 1, instance.countCols() - 1), false);
    },

    /**
     * Deletes data from selected cells
     */
    empty: function() {
      if (!selection.isSelected()) {
        return;
      }
      var topLeft = priv.selRange.getTopLeftCorner();
      var bottomRight = priv.selRange.getBottomRightCorner();
      var r, c, changes = [];
      for (r = topLeft.row; r <= bottomRight.row; r++) {
        for (c = topLeft.col; c <= bottomRight.col; c++) {
          if (!instance.getCellMeta(r, c).readOnly) {
            changes.push([r, c, '']);
          }
        }
      }
      instance.setDataAtCell(changes);
    }
  };

  this.init = function() {
    Handsontable.hooks.run(instance, 'beforeInit');

    if (Handsontable.mobileBrowser) {
      addClass(instance.rootElement, 'mobile');
    }

    this.updateSettings(priv.settings, true);

    this.view = new TableView(this);
    editorManager = new EditorManager(instance, priv, selection, datamap);

    this.forceFullRender = true; //used when data was changed

    Handsontable.hooks.run(instance, 'init');
    this.view.render();

    if (typeof priv.firstRun === 'object') {
      Handsontable.hooks.run(instance, 'afterChange', priv.firstRun[0], priv.firstRun[1]);
      priv.firstRun = false;
    }
    Handsontable.hooks.run(instance, 'afterInit');
  };

  function ValidatorsQueue() { //moved this one level up so it can be used in any function here. Probably this should be moved to a separate file
    var resolved = false;

    return {
      validatorsInQueue: 0,
      valid: true,
      addValidatorToQueue: function() {
        this.validatorsInQueue++;
        resolved = false;
      },
      removeValidatorFormQueue: function() {
        this.validatorsInQueue = this.validatorsInQueue - 1 < 0 ? 0 : this.validatorsInQueue - 1;
        this.checkIfQueueIsEmpty();
      },
      onQueueEmpty: function(valid) {
      },
      checkIfQueueIsEmpty: function() {
        /* jshint ignore:start */
        if (this.validatorsInQueue == 0 && resolved == false) {
          resolved = true;
          this.onQueueEmpty(this.valid);
        }
        /* jshint ignore:end */
      }
    };
  }

  function validateChanges(changes, source, callback) {
    var waitingForValidator = new ValidatorsQueue();
    waitingForValidator.onQueueEmpty = resolve;

    for (var i = changes.length - 1; i >= 0; i--) {
      if (changes[i] === null) {
        changes.splice(i, 1);
      }
      else {
        var row = changes[i][0];
        var col = datamap.propToCol(changes[i][1]);
        //column order may have changes, so we need to translate physical col index (stored in datasource) to logical (displayed to user)
        var logicalCol = instance.runHooks('modifyCol', col);
        var cellProperties = instance.getCellMeta(row, logicalCol);

        if (cellProperties.type === 'numeric' && typeof changes[i][3] === 'string') {
          if (changes[i][3].length > 0 && (/^-?[\d\s]*(\.|\,)?\d*$/.test(changes[i][3]) || cellProperties.format )) {
            var len = changes[i][3].length;
            if (typeof cellProperties.language == 'undefined') {
              numeral.language('en');
            }
            //this input in format XXXX.XX is likely to come from paste. Let's parse it using international rules
            else if (changes[i][3].indexOf(".") === len - 3 && changes[i][3].indexOf(",") === -1) {
              numeral.language('en');
            }
            else {
              numeral.language(cellProperties.language);
            }
            if (numeral.validate(changes[i][3])) {
              changes[i][3] = numeral().unformat(changes[i][3]);
            }
          }
        }

        /* jshint ignore:start */
        if (instance.getCellValidator(cellProperties)) {
          waitingForValidator.addValidatorToQueue();
          instance.validateCell(changes[i][3], cellProperties, (function(i, cellProperties) {
              return function(result) {
                if (typeof result !== 'boolean') {
                  throw new Error("Validation error: result is not boolean");
                }
                if (result === false && cellProperties.allowInvalid === false) {
                  changes.splice(i, 1);         // cancel the change
                  cellProperties.valid = true;  // we cancelled the change, so cell value is still valid
                  --i;
                }
                waitingForValidator.removeValidatorFormQueue();
              };
            })(i, cellProperties)
            , source);
        }
        /* jshint ignore:end */
      }
    }
    waitingForValidator.checkIfQueueIsEmpty();

    function resolve() {
      var beforeChangeResult;

      if (changes.length) {
        beforeChangeResult = Handsontable.hooks.run(instance, "beforeChange", changes, source);
        if (typeof beforeChangeResult === 'function') {
          console.warn("Your beforeChange callback returns a function. It's not supported since Handsontable 0.12.1 (and the returned function will not be executed).");
        } else if (beforeChangeResult === false) {
          changes.splice(0, changes.length); //invalidate all changes (remove everything from array)
        }
      }
      callback(); //called when async validators are resolved and beforeChange was not async
    }
  }

  /**
   * Internal function to apply changes. Called after validateChanges
   *
   * @private
   * @param {Array} changes Array in form of [row, prop, oldValue, newValue]
   * @param {String} source String that identifies how this change will be described in changes array (useful in onChange callback)
   * @fires Hooks#beforeChangeRender
   * @fires Hooks#afterChange
   */
  function applyChanges(changes, source) {
    var i = changes.length - 1;

    if (i < 0) {
      return;
    }

    for (; 0 <= i; i--) {
      if (changes[i] === null) {
        changes.splice(i, 1);
        continue;
      }

      if (changes[i][2] == null && changes[i][3] == null) {
        continue;
      }

      if (priv.settings.allowInsertRow) {
        while (changes[i][0] > instance.countRows() - 1) {
          datamap.createRow();
        }
      }

      if (instance.dataType === 'array' && priv.settings.allowInsertColumn) {
        while (datamap.propToCol(changes[i][1]) > instance.countCols() - 1) {
          datamap.createCol();
        }
      }

      datamap.set(changes[i][0], changes[i][1], changes[i][3]);
    }

    instance.forceFullRender = true; //used when data was changed
    grid.adjustRowsAndCols();
    Handsontable.hooks.run(instance, 'beforeChangeRender', changes, source);
    selection.refreshBorders(null, true);
    instance.view.wt.wtOverlays.adjustElementsSize();
    Handsontable.hooks.run(instance, 'afterChange', changes, source || 'edit');
  }

  this.validateCell = function(value, cellProperties, callback, source) {
    var validator = instance.getCellValidator(cellProperties);

    function done(valid) {
      var col = cellProperties.col,
        row = cellProperties.row,
        td = instance.getCell(row, col, true);

      if (td) {
        instance.view.wt.wtSettings.settings.cellRenderer(row, col, td);
      }
      callback(valid);
    }

    if (Object.prototype.toString.call(validator) === '[object RegExp]') {
      validator = (function(validator) {
        return function(value, callback) {
          callback(validator.test(value));
        };
      })(validator);
    }

    if (typeof validator == 'function') {

      value = Handsontable.hooks.run(instance, "beforeValidate", value, cellProperties.row, cellProperties.prop, source);

      // To provide consistent behaviour, validation should be always asynchronous
      instance._registerTimeout(setTimeout(function() {
        validator.call(cellProperties, value, function(valid) {
          valid = Handsontable.hooks.run(instance, "afterValidate", valid, value, cellProperties.row, cellProperties.prop, source);
          cellProperties.valid = valid;

          done(valid);
          Handsontable.hooks.run(instance, "postAfterValidate", valid, value, cellProperties.row, cellProperties.prop, source);
        });
      }, 0));

    } else {
      //resolve callback even if validator function was not found
      cellProperties.valid = true;
      done(cellProperties.valid);
    }
  };

  function setDataInputToArray(row, propOrCol, value) {
    if (typeof row === "object") { //is it an array of changes
      return row;
    }
    else {
      return [
        [row, propOrCol, value]
      ];
    }
  }

  /**
   * @description
   * Set new value to a cell. To change many cells at once, pass an array of `changes` in format `[[row, col, value], ...]` as
   * the only parameter. `col` is the index of __visible__ column (note that if columns were reordered,
   * the current order will be used). `source` is a flag for before/afterChange events. If you pass only array of
   * changes then `source` could be set as second parameter.
   *
   * @memberof Core#
   * @function setDataAtCell
   * @param {Number|Array} row or array of changes in format `[[row, col, value], ...]`
   * @param {Number|String} col or source String
   * @param {String} value
   * @param {String} [source] String that identifies how this change will be described in changes array (useful in onChange callback)
   */
  this.setDataAtCell = function(row, col, value, source) {
    var input = setDataInputToArray(row, col, value)
      , i
      , ilen
      , changes = []
      , prop;

    for (i = 0, ilen = input.length; i < ilen; i++) {
      if (typeof input[i] !== 'object') {
        throw new Error('Method `setDataAtCell` accepts row number or changes array of arrays as its first parameter');
      }
      if (typeof input[i][1] !== 'number') {
        throw new Error('Method `setDataAtCell` accepts row and column number as its parameters. If you want to use object property name, use method `setDataAtRowProp`');
      }
      prop = datamap.colToProp(input[i][1]);
      changes.push([
        input[i][0],
        prop,
        datamap.get(input[i][0], prop),
        input[i][2]
      ]);
    }

    if (!source && typeof row === "object") {
      source = col;
    }

    validateChanges(changes, source, function() {
      applyChanges(changes, source);
    });
  };


  /**
   * Same as above, except instead of `col`, you provide name of the object property (e.g. `[0, 'first.name', 'Jennifer']`).
   *
   * @memberof Core#
   * @function setDataAtRowProp
   * @param {Number|Array} row or array of changes in format `[[row, prop, value], ...]`
   * @param {String} prop or source String
   * @param {String} value
   * @param {String} [source] String that identifies how this change will be described in changes array (useful in onChange callback)
   */
  this.setDataAtRowProp = function(row, prop, value, source) {
    var input = setDataInputToArray(row, prop, value)
      , i
      , ilen
      , changes = [];

    for (i = 0, ilen = input.length; i < ilen; i++) {
      changes.push([
        input[i][0],
        input[i][1],
        datamap.get(input[i][0], input[i][1]),
        input[i][2]
      ]);
    }

    if (!source && typeof row === "object") {
      source = prop;
    }

    validateChanges(changes, source, function() {
      applyChanges(changes, source);
    });
  };

  /**
   * Listen to keyboard input on document body.
   *
   * @memberof Core#
   * @function listen
   * @since 0.11
   */
  this.listen = function() {
    Handsontable.activeGuid = instance.guid;

    if (document.activeElement && document.activeElement !== document.body) {
      document.activeElement.blur();
    }
    else if (!document.activeElement) { //IE
      document.body.focus();
    }
  };

  /**
   * Stop listening to keyboard input on document body.
   *
   * @memberof Core#
   * @function unlisten
   * @since 0.11
   */
  this.unlisten = function() {
    Handsontable.activeGuid = null;
  };

  /**
   * Returns `true` if current Handsontable instance is listening to keyboard input on document body.
   *
   * @memberof Core#
   * @function isListening
   * @since 0.11
   * @returns {Boolean}
   */
  this.isListening = function() {
    return Handsontable.activeGuid === instance.guid;
  };

  /**
   * Destroys current editor, renders and selects current cell.
   *
   * @memberof Core#
   * @function destroyEditor
   * @param {Boolean} [revertOriginal] If != `true`, edited data is saved. Otherwise previous value is restored
   */
  this.destroyEditor = function(revertOriginal) {
    selection.refreshBorders(revertOriginal);
  };

  /**
   * Populate cells at position with 2D input array (e.g. `[[1, 2], [3, 4]]`).
   * Use `endRow`, `endCol` when you want to cut input when certain row is reached.
   * Optional `source` parameter (default value "populateFromArray") is used to identify this call in the resulting events (beforeChange, afterChange).
   * Optional `populateMethod` parameter (default value "overwrite", possible values "shift_down" and "shift_right")
   * has the same effect as pasteMethod option (see Options page)
   *
   * @memberof Core#
   * @function populateFromArray
   * @since 0.9.0
   * @param {Number} row Start row
   * @param {Number} col Start column
   * @param {Array} input 2d array
   * @param {Number} [endRow] End row (use when you want to cut input when certain row is reached)
   * @param {Number} [endCol] End column (use when you want to cut input when certain column is reached)
   * @param {String} [source="populateFromArray"]
   * @param {String} [method="overwrite"]
   * @param {String} direction edit (left|right|up|down)
   * @param {Array} deltas array
   * @returns {Object|undefined} ending td in pasted area (only if any cell was changed)
   */
  this.populateFromArray = function(row, col, input, endRow, endCol, source, method, direction, deltas) {
    var c;

    if (!(typeof input === 'object' && typeof input[0] === 'object')) {
      throw new Error("populateFromArray parameter `input` must be an array of arrays"); //API changed in 0.9-beta2, let's check if you use it correctly
    }
    c = typeof endRow === 'number' ? new WalkontableCellCoords(endRow, endCol) : null;

    return grid.populateFromArray(new WalkontableCellCoords(row, col), input, c, source, method, direction, deltas);
  };

  /**
   * Adds/removes data from the column. This function works is modelled after Array.splice.
   * Parameter `col` is the index of column in which do you want to do splice.
   * Parameter `index` is the row index at which to start changing the array.
   * If negative, will begin that many elements from the end. Parameter `amount`, is the number of old array elements to remove.
   * If the amount is 0, no elements are removed. Fourth and further parameters are the `elements` to add to the array.
   * If you don't specify any elements, spliceCol simply removes elements from the array.
   * {@link DataMap#spliceCol}
   *
   * @memberof Core#
   * @function spliceCol
   * @since 0.9-beta2
   * @param {Number} col Index of column in which do you want to do splice.
   * @param {Number} index Index at which to start changing the array. If negative, will begin that many elements from the end
   * @param {Number} amount An integer indicating the number of old array elements to remove. If amount is 0, no elements are removed
   * @param {*} [elements] The elements to add to the array. If you don't specify any elements, spliceCol simply removes elements from the array
   */
  this.spliceCol = function(col, index, amount/*, elements... */) {
    return datamap.spliceCol.apply(datamap, arguments);
  };

  /**
   * Adds/removes data from the row. This function works is modelled after Array.splice.
   * Parameter `row` is the index of row in which do you want to do splice.
   * Parameter `index` is the column index at which to start changing the array.
   * If negative, will begin that many elements from the end. Parameter `amount`, is the number of old array elements to remove.
   * If the amount is 0, no elements are removed. Fourth and further parameters are the `elements` to add to the array.
   * If you don't specify any elements, spliceCol simply removes elements from the array.
   * {@link DataMap#spliceRow}
   *
   * @memberof Core#
   * @function spliceRow
   * @since 0.11
   * @param {Number} row Index of column in which do you want to do splice.
   * @param {Number} index Index at which to start changing the array. If negative, will begin that many elements from the end
   * @param {Number} amount An integer indicating the number of old array elements to remove. If amount is 0, no elements are removed
   * @param {*} [elements] The elements to add to the array. If you don't specify any elements, spliceCol simply removes elements from the array
   */
  this.spliceRow = function(row, index, amount/*, elements... */) {
    return datamap.spliceRow.apply(datamap, arguments);
  };

  /**
   * Return index of the currently selected cells as an array `[startRow, startCol, endRow, endCol]`.
   *
   * Start row and start col are the coordinates of the active cell (where the selection was started).
   *
   * @memberof Core#
   * @function getSelected
   * @returns {Array}
   */
  this.getSelected = function() { //https://github.com/handsontable/handsontable/issues/44  //cjl
    if (selection.isSelected()) {
      return [priv.selRange.from.row, priv.selRange.from.col, priv.selRange.to.row, priv.selRange.to.col];
    }
  };

  /**
   * Returns current selection as a WalkontableCellRange object.
   *
   * @memberof Core#
   * @function getSelectedRange
   * @since 0.11
   * @returns {WalkontableCellRange} Returns `undefined` if there is no selection.
   */
  this.getSelectedRange = function() { //https://github.com/handsontable/handsontable/issues/44  //cjl
    if (selection.isSelected()) {
      return priv.selRange;
    }
  };


  /**
   * Rerender the table.
   *
   * @memberof Core#
   * @function render
   */
  this.render = function() {
    if (instance.view) {
      instance.renderCall = true;
      instance.forceFullRender = true; //used when data was changed
      selection.refreshBorders(null, true);
    }
  };

  /**
   * Reset all cells in the grid to contain data from the data array.
   *
   * @memberof Core#
   * @function loadData
   * @param {Array} data
   * @fires Hooks#afterLoadData
   * @fires Hooks#afterChange
   */
  this.loadData = function(data) {
    if (typeof data === 'object' && data !== null) {
      if (!(data.push && data.splice)) { //check if data is array. Must use duck-type check so Backbone Collections also pass it
        //when data is not an array, attempt to make a single-row array of it
        data = [data];
      }
    }
    else if (data === null) {
      data = [];
      var row;
      for (var r = 0, rlen = priv.settings.startRows; r < rlen; r++) {
        row = [];
        for (var c = 0, clen = priv.settings.startCols; c < clen; c++) {
          row.push(null);
        }
        data.push(row);
      }
    }
    else {
      throw new Error("loadData only accepts array of objects or array of arrays (" + typeof data + " given)");
    }

    priv.isPopulated = false;
    GridSettings.prototype.data = data;

    if (Array.isArray(priv.settings.dataSchema) || Array.isArray(data[0])) {
      instance.dataType = 'array';
    }
    else if (typeof priv.settings.dataSchema === 'function') {
      instance.dataType = 'function';
    }
    else {
      instance.dataType = 'object';
    }

    datamap = new DataMap(instance, priv, GridSettings);

    clearCellSettingCache();

    grid.adjustRowsAndCols();
    Handsontable.hooks.run(instance, 'afterLoadData');

    if (priv.firstRun) {
      priv.firstRun = [null, 'loadData'];
    }
    else {
      Handsontable.hooks.run(instance, 'afterChange', null, 'loadData');
      instance.render();
    }

    priv.isPopulated = true;


    function clearCellSettingCache() {
      priv.cellSettings.length = 0;
    }
  };

  /**
   * Return the current data object (the same that was passed by `data` configuration option or `loadData` method).
   * Optionally you can provide cell range `row`, `col`, `row2`, `col2` to get only a fragment of grid data.
   *
   * @memberof Core#
   * @function getData
   * @param {Number} [r] From row
   * @param {Number} [c] From col
   * @param {Number} [r2] To row
   * @param {Number} [c2] To col
   * @returns {Array|Object}
   */
  this.getData = function(r, c, r2, c2) {
    if (typeof r === 'undefined') {
      return datamap.getAll();
    } else {
      return datamap.getRange(new WalkontableCellCoords(r, c), new WalkontableCellCoords(r2, c2), datamap.DESTINATION_RENDERER);
    }
  };

  /**
   * Get value of selected range. Each column is separated by tab, each row is separated by new line character.
   * {@link DataMap#getCopyableText}
   *
   * @memberof Core#
   * @function getCopyableData
   * @since 0.11
   * @param {Number} startRow From row
   * @param {Number} startCol From col
   * @param {Number} endRow To row
   * @param {Number} endCol To col
   * @returns {Array|Object}
   */
  this.getCopyableData = function(startRow, startCol, endRow, endCol) {
    return datamap.getCopyableText(new WalkontableCellCoords(startRow, startCol), new WalkontableCellCoords(endRow, endCol));
  };

  /**
   * Get schema provided by constructor settings or if it doesn't exist return schema based on data
   * structure on the first row.
   *
   * @memberof Core#
   * @function getSchema
   * @since 0.13.2
   * @returns {Object}
   */
  this.getSchema = function() {
    return datamap.getSchema();
  };

  /**
   * Use it if you need to change configuration after initialization.
   *
   * @memberof Core#
   * @function updateSettings
   * @param {Object} settings Settings to update
   * @param {Boolean} init
   * @fires Hooks#afterCellMetaReset
   * @fires Hooks#afterUpdateSettings
   */
  this.updateSettings = function(settings, init) {
    var i, clen;

    if (typeof settings.rows !== "undefined") {
      throw new Error("'rows' setting is no longer supported. do you mean startRows, minRows or maxRows?");
    }
    if (typeof settings.cols !== "undefined") {
      throw new Error("'cols' setting is no longer supported. do you mean startCols, minCols or maxCols?");
    }

    for (i in settings) {
      if (i === 'data') {
        continue; //loadData will be triggered later
      }
      else {
        if (Handsontable.hooks.getRegistered().indexOf(i) > -1) {
          if (typeof settings[i] === 'function' || Array.isArray(settings[i])) {
            instance.addHook(i, settings[i]);
          }
        }
        else {
          // Update settings
          if (!init && settings.hasOwnProperty(i)) {
            GridSettings.prototype[i] = settings[i];
          }
        }
      }
    }

    // Load data or create data map
    if (settings.data === void 0 && priv.settings.data === void 0) {
      instance.loadData(null); //data source created just now
    }
    else if (settings.data !== void 0) {
      instance.loadData(settings.data); //data source given as option
    }
    else if (settings.columns !== void 0) {
      datamap.createMap();
    }

    // Init columns constructors configuration
    clen = instance.countCols();

    //Clear cellSettings cache
    priv.cellSettings.length = 0;

    if (clen > 0) {
      var proto, column;

      for (i = 0; i < clen; i++) {
        priv.columnSettings[i] = columnFactory(GridSettings, priv.columnsSettingConflicts);

        // shortcut for prototype
        proto = priv.columnSettings[i].prototype;

        // Use settings provided by user
        if (GridSettings.prototype.columns) {
          column = GridSettings.prototype.columns[i];
          extend(proto, column);
          extend(proto, expandType(column));
        }
      }
    }

    if (typeof settings.cell !== 'undefined') {
      for (i in settings.cell) {
        if (settings.cell.hasOwnProperty(i)) {
          var cell = settings.cell[i];
          instance.setCellMetaObject(cell.row, cell.col, cell);
        }
      }
    }

    Handsontable.hooks.run(instance, 'afterCellMetaReset');

    if (typeof settings.className !== "undefined") {
      if (GridSettings.prototype.className) {
        removeClass(instance.rootElement, GridSettings.prototype.className);
//        instance.rootElement.removeClass(GridSettings.prototype.className);
      }
      if (settings.className) {
        addClass(instance.rootElement, settings.className);
//        instance.rootElement.addClass(settings.className);
      }
    }

    if (typeof settings.height != 'undefined') {
      var height = settings.height;

      if (typeof height == 'function') {
        height = height();
      }

      instance.rootElement.style.height = height + 'px';
    }

    if (typeof settings.width != 'undefined') {
      var width = settings.width;

      if (typeof width == 'function') {
        width = width();
      }

      instance.rootElement.style.width = width + 'px';
    }

    /* jshint ignore:start */
    if (height) {
      instance.rootElement.style.overflow = 'hidden';
    }
    /* jshint ignore:end */

    if (!init) {
      Handsontable.hooks.run(instance, 'afterUpdateSettings');
    }

    grid.adjustRowsAndCols();
    if (instance.view && !priv.firstRun) {
      instance.forceFullRender = true; //used when data was changed
      selection.refreshBorders(null, true);
    }
  };

  /**
   * Get value from selected cell.
   *
   * @memberof Core#
   * @function getValue
   * @since 0.11
   * @returns {*} Returns value of selected cell
   */
  this.getValue = function() {
    var sel = instance.getSelected();
    if (GridSettings.prototype.getValue) {
      if (typeof GridSettings.prototype.getValue === 'function') {
        return GridSettings.prototype.getValue.call(instance);
      }
      else if (sel) {
        return instance.getData()[sel[0]][GridSettings.prototype.getValue];
      }
    }
    else if (sel) {
      return instance.getDataAtCell(sel[0], sel[1]);
    }
  };

  function expandType(obj) {
    if (!obj.hasOwnProperty('type')) {
      //ignore obj.prototype.type
      return;
    }

    var type, expandedType = {};

    if (typeof obj.type === 'object') {
      type = obj.type;
    }
    else if (typeof obj.type === 'string') {
      type = Handsontable.cellTypes[obj.type];
      if (type === void 0) {
        throw new Error('You declared cell type "' + obj.type +
          '" as a string that is not mapped to a known object. Cell type must be an object or a string mapped to an object in Handsontable.cellTypes');
      }
    }


    for (var i in type) {
      if (type.hasOwnProperty(i) && !obj.hasOwnProperty(i)) {
        expandedType[i] = type[i];
      }
    }

    return expandedType;

  }

  /**
   * Get object settings.
   *
   * @memberof Core#
   * @function getSettings
   * @returns {Object} Returns an object containing the current grid settings
   */
  this.getSettings = function() {
    return priv.settings;
  };

  /**
   * Clears grid.
   *
   * @memberof Core#
   * @function clear
   * @since 0.11
   */
  this.clear = function() {
    selection.selectAll();
    selection.empty();
  };

  /**
   * @memberof Core#
   * @function alter
   * @param {String} action See grid.alter for possible values: `"insert_row"`, `"insert_col"`, `"remove_row"`, `"remove_col"`
   * @param {Number} index
   * @param {Number} amount
   * @param {String} [source] Source of hook runner
   * @param {Boolean} [keepEmptyRows] Flag for preventing deletion of empty rows
   * @description
   *
   * Insert new row(s) above the row at given `index`. If index is `null` or `undefined`, the new row will be
   * added after the current last row. Default `amount` equals 1.
   * ```js
   * var hot = new Handsontable(document.getElementById('example'));
   * hot.alter('insert_row', 10);
   * ```
   *
   * Insert new column(s) before the column at given `index`. If index is `null` or `undefined`, the new column
   * will be added after the current last column. Default `amount` equals 1
   * ```js
   * var hot = new Handsontable(document.getElementById('example'));
   * hot.alter('insert_col', 10);
   * ```
   *
   * Remove the row(s) at given `index`. Default `amount` equals 1
   * ```js
   * var hot = new Handsontable(document.getElementById('example'));
   * hot.alter('remove_row', 10);
   * ```
   *
   * Remove the column(s) at given `index`. Default `amount` equals 1
   * ```js
   * var hot = new Handsontable(document.getElementById('example'));
   * hot.alter('remove_col', 10);
   * ```
   */
  this.alter = function(action, index, amount, source, keepEmptyRows) {
    grid.alter(action, index, amount, source, keepEmptyRows);
  };

  /**
   * Returns TD element for given `row`, `col` if it is rendered on screen.
   * Returns `null` if the TD is not rendered on screen (probably because that part of table is not visible).
   *
   * @memberof Core#
   * @function getCell
   * @param {Number} row
   * @param {Number} col
   * @param {Boolean} topmost
   * @returns {Element}
   */
  this.getCell = function(row, col, topmost) {
    return instance.view.getCellAtCoords(new WalkontableCellCoords(row, col), topmost);
  };

  /**
   * Returns coordinates for the provided element.
   *
   * @memberof Core#
   * @function getCoords
   * @param {Element} elem
   * @returns {WalkontableCellCoords}
   */
  this.getCoords = function(elem) {
    return this.view.wt.wtTable.getCoords.call(this.view.wt.wtTable, elem);
  };

  /**
   * Returns property name that corresponds with the given column index. {@link DataMap#colToProp}
   *
   * @memberof Core#
   * @function colToProp
   * @param {Number} col Column index
   * @returns {String}
   */
  this.colToProp = function(col) {
    return datamap.colToProp(col);
  };

  /**
   * Returns column index that corresponds with the given property. {@link DataMap#propToCol}
   *
   * @memberof Core#
   * @function propToCol
   * @param {String} prop
   * @returns {Number}
   */
  this.propToCol = function(prop) {
    return datamap.propToCol(prop);
  };

  /**
   * @description
   * Return cell value at `row`, `col`. `row` and `col` are the __visible__ indexes (note that if columns were reordered or sorted,
   * the current order will be used).
   *
   * @memberof Core#
   * @function getDataAtCell
   * @param {Number} row
   * @param {Number} col
   * @returns {*}
   */
  this.getDataAtCell = function(row, col) {
    return datamap.get(row, datamap.colToProp(col));
  };

  /**
   * Return value at `row`, `prop`. {@link DataMap#get}
   *
   * @memberof Core#
   * @function getDataAtRowProp
   * @param {Number} row
   * @param {String} prop
   * @returns {*}
   */
  this.getDataAtRowProp = function(row, prop) {
    return datamap.get(row, prop);
  };

  /**
   * @description
   * Returns array of column values from the data source. `col` is the __visible__ index of the column.
   *
   * @memberof Core#
   * @function getDataAtCol
   * @since 0.9-beta2
   * @param {Number} col
   * @returns {Array}
   */
  this.getDataAtCol = function(col) {
    var out = [];
    return out.concat.apply(out, datamap.getRange(
      new WalkontableCellCoords(0, col), new WalkontableCellCoords(priv.settings.data.length - 1, col), datamap.DESTINATION_RENDERER));
  };

  /**
   * Given the object property name (e.g. `'first.name'`), returns array of column values from the data source.
   *
   * @memberof Core#
   * @function getDataAtProp
   * @since 0.9-beta2
   * @param {String} prop
   * @returns {*}
   */
  this.getDataAtProp = function(prop) {
    var out = [],
      range;

    range = datamap.getRange(
      new WalkontableCellCoords(0, datamap.propToCol(prop)),
      new WalkontableCellCoords(priv.settings.data.length - 1, datamap.propToCol(prop)),
      datamap.DESTINATION_RENDERER);

    return out.concat.apply(out, range);
  };

  /**
   * Returns array of column values from the data source. `col` is the index of the row in the data source.
   *
   * @memberof Core#
   * @function getSourceDataAtCol
   * @since 0.11.0-beta3
   * @param {Number} col
   * @returns {Array}
   */
  this.getSourceDataAtCol = function(col) {
    var out = [],
      data = priv.settings.data;

    for (var i = 0; i < data.length; i++) {
      out.push(data[i][col]);
    }

    return out;
  };

  /**
   * Returns a single row of the data (array or object, depending on what you have). `row` is the index of the row in the data source.
   *
   * @memberof Core#
   * @function getSourceDataAtRow
   * @since 0.11.0-beta3
   * @param {Number} row
   * @returns {Array|Object}
   */
  this.getSourceDataAtRow = function(row) {
    return priv.settings.data[row];
  };

  /**
   * @description
   * Returns a single row of the data (array or object, depending on what you have). `row` is the __visible__ index of the row.
   *
   * @memberof Core#
   * @function getDataAtRow
   * @param {Number} row
   * @returns {*}
   * @since 0.9-beta2
   */
  this.getDataAtRow = function(row) {
    var data = datamap.getRange(new WalkontableCellCoords(row, 0), new WalkontableCellCoords(row, this.countCols() - 1), datamap.DESTINATION_RENDERER);

    return data[0];
  };

  /**
   * Remove `key` property object from cell meta data corresponding to params `row`, `col`.
   *
   * @memberof Core#
   * @function removeCellMeta
   * @param {Number} row
   * @param {Number} col
   * @param {String} key
   */
  this.removeCellMeta = function(row, col, key) {
    var cellMeta = instance.getCellMeta(row, col);
    /* jshint ignore:start */
    if (cellMeta[key] != undefined) {
      delete priv.cellSettings[row][col][key];
    }
    /* jshint ignore:end */
  };

  /**
   * Set cell meta data object `prop` to corresponding params `row`, `col`
   *
   * @memberof Core#
   * @function setCellMetaObject
   * @since 0.11
   * @param {Number} row
   * @param {Number} col
   * @param {Object} prop
   */
  this.setCellMetaObject = function(row, col, prop) {
    if (typeof prop === 'object') {
      for (var key in prop) {
        if (prop.hasOwnProperty(key)) {
          var value = prop[key];
          this.setCellMeta(row, col, key, value);
        }
      }
    }
  };

  /**
   * Sets cell meta data object `key` corresponding to params `row`, `col`.
   *
   * @memberof Core#
   * @function setCellMeta
   * @since 0.11
   * @param {Number} row
   * @param {Number} col
   * @param {String} key
   * @param {String} val
   * @fires Hooks#afterSetCellMeta
   */
  this.setCellMeta = function(row, col, key, val) {
    if (!priv.cellSettings[row]) {
      priv.cellSettings[row] = [];
    }
    if (!priv.cellSettings[row][col]) {
      priv.cellSettings[row][col] = new priv.columnSettings[col]();
    }
    priv.cellSettings[row][col][key] = val;
    Handsontable.hooks.run(instance, 'afterSetCellMeta', row, col, key, val);
  };

  /**
   * Return cell properties for given `row`, `col` coordinates.
   *
   * @memberof Core#
   * @function getCellMeta
   * @param {Number} row
   * @param {Number} col
   * @returns {Object}
   * @fires Hooks#beforeGetCellMeta
   * @fires Hooks#afterGetCellMeta
   */
  this.getCellMeta = function(row, col) {
    var prop = datamap.colToProp(col)
      , cellProperties;

    row = translateRowIndex(row);
    col = translateColIndex(col);

    if (!priv.columnSettings[col]) {
      priv.columnSettings[col] = columnFactory(GridSettings, priv.columnsSettingConflicts);
    }

    if (!priv.cellSettings[row]) {
      priv.cellSettings[row] = [];
    }
    if (!priv.cellSettings[row][col]) {
      priv.cellSettings[row][col] = new priv.columnSettings[col]();
    }

    cellProperties = priv.cellSettings[row][col]; //retrieve cellProperties from cache

    cellProperties.row = row;
    cellProperties.col = col;
    cellProperties.prop = prop;
    cellProperties.instance = instance;

    Handsontable.hooks.run(instance, 'beforeGetCellMeta', row, col, cellProperties);
    extend(cellProperties, expandType(cellProperties)); //for `type` added in beforeGetCellMeta

    if (cellProperties.cells) {
      var settings = cellProperties.cells.call(cellProperties, row, col, prop);

      if (settings) {
        extend(cellProperties, settings);
        extend(cellProperties, expandType(settings)); //for `type` added in cells
      }
    }

    Handsontable.hooks.run(instance, 'afterGetCellMeta', row, col, cellProperties);

    return cellProperties;
  };

  /**
   * Checks if the data format and config allows user to modify the column structure.
   * @returns {boolean}
   */
  this.isColumnModificationAllowed = function() {
    return !(instance.dataType === 'object' || instance.getSettings().columns);
  };

  /**
   * If displayed rows order is different than the order of rows stored in memory (i.e. sorting is applied)
   * we need to translate logical (stored) row index to physical (displayed) index.
   *
   * @memberof Core#
   * @function translateRowIndex
   * @param {Number} row Original row index
   * @returns {Number} Translated row index
   * @fires Hooks#modifyRow
   */
  function translateRowIndex(row) {
    return Handsontable.hooks.run(instance, 'modifyRow', row);
  }

  /**
   * If displayed columns order is different than the order of columns stored in memory (i.e. column were moved using manualColumnMove plugin)
   * we need to translate logical (stored) column index to physical (displayed) index.
   *
   * @memberof Core#
   * @function translateColIndex
   * @param {Number} col Original column index
   * @returns {Number} Translated column index
   * @fires Hooks#modifyCol
   */
  function translateColIndex(col) {
    // warning: this must be done after datamap.colToProp
    return Handsontable.hooks.run(instance, 'modifyCol', col);
  }

  var rendererLookup = cellMethodLookupFactory('renderer');

  /**
   * Get cell renderer type by `row` and `col`.
   *
   * @memberof Core#
   * @function getCellRenderer
   * @since 0.11
   * @param {Number} row
   * @param {Number} col
   * @returns {Function} Returns rederer type
   */
  this.getCellRenderer = function(row, col) {
    var renderer = rendererLookup.call(this, row, col);

    return getRenderer(renderer);
  };

  /**
   * Get cell editor by `row` and `col`.
   *
   * @memberof Core#
   * @function getCellEditor
   * @returns {*}
   */
  this.getCellEditor = cellMethodLookupFactory('editor');

  /**
   * Get cell validator by `row` and `col`
   *
   * @memberof Core#
   * @function getCellValidator
   * @returns {*}
   */
  this.getCellValidator = cellMethodLookupFactory('validator');


  /**
   * Validates all cells using their validator functions and calls callback when finished. Does not render the view.
   *
   * If one of cells is invalid callback will be fired with `'valid'` arguments as `false` otherwise `true`.
   *
   * @memberof Core#
   * @function validateCells
   * @param {Function} callback
   */
  this.validateCells = function(callback) {
    var waitingForValidator = new ValidatorsQueue();
    waitingForValidator.onQueueEmpty = callback;

    /* jshint ignore:start */
    var i = instance.countRows() - 1;
    while (i >= 0) {
      var j = instance.countCols() - 1;
      while (j >= 0) {
        waitingForValidator.addValidatorToQueue();
        instance.validateCell(instance.getDataAtCell(i, j), instance.getCellMeta(i, j), function(result) {
          if (typeof result !== 'boolean') {
            throw new Error("Validation error: result is not boolean");
          }
          if (result === false) {
            waitingForValidator.valid = false;
          }
          waitingForValidator.removeValidatorFormQueue();
        }, 'validateCells');
        j--;
      }
      i--;
    }
    /* jshint ignore:end */
    waitingForValidator.checkIfQueueIsEmpty();
  };

  /**
   * Returns array of row headers (if they are enabled). If param `row` given, return header at given row as string.
   *
   * @memberof Core#
   * @function getRowHeader
   * @param {Number} [row]
   * @returns {Array|String}
   */
  this.getRowHeader = function(row) {
    if (row === void 0) {
      var out = [];
      for (var i = 0, ilen = instance.countRows(); i < ilen; i++) {
        out.push(instance.getRowHeader(i));
      }
      return out;
    }
    else if (Array.isArray(priv.settings.rowHeaders) && priv.settings.rowHeaders[row] !== void 0) {
      return priv.settings.rowHeaders[row];
    }
    else if (typeof priv.settings.rowHeaders === 'function') {
      return priv.settings.rowHeaders(row);
    }
    else if (priv.settings.rowHeaders && typeof priv.settings.rowHeaders !== 'string' && typeof priv.settings.rowHeaders !== 'number') {
      return row + 1;
    }
    else {
      return priv.settings.rowHeaders;
    }
  };

  /**
   * Returns information of this table is configured to display row headers.
   *
   * @memberof Core#
   * @function hasRowHeaders
   * @returns {Boolean}
   * @since 0.11
   */
  this.hasRowHeaders = function() {
    return !!priv.settings.rowHeaders;
  };

  /**
   * Returns information of this table is configured to display column headers.
   *
   * @memberof Core#
   * @function hasColHeaders
   * @since 0.11
   * @returns {Boolean}
   */
  this.hasColHeaders = function() {
    if (priv.settings.colHeaders !== void 0 && priv.settings.colHeaders !== null) { //Polymer has empty value = null
      return !!priv.settings.colHeaders;
    }
    for (var i = 0, ilen = instance.countCols(); i < ilen; i++) {
      if (instance.getColHeader(i)) {
        return true;
      }
    }
    return false;
  };

  /**
   * Return array of column headers (if they are enabled). If param `col` given, return header at given column as string
   *
   * @memberof Core#
   * @function getColHeader
   * @param {Number} [col] Column index
   * @returns {Array|String}
   */
  this.getColHeader = function(col) {
    if (col === void 0) {
      var out = [];
      for (var i = 0, ilen = instance.countCols(); i < ilen; i++) {
        out.push(instance.getColHeader(i));
      }
      return out;
    }
    else {
      var baseCol = col;

      col = Handsontable.hooks.run(instance, 'modifyCol', col);

      if (priv.settings.columns && priv.settings.columns[col] && priv.settings.columns[col].title) {
        return priv.settings.columns[col].title;
      }
      else if (Array.isArray(priv.settings.colHeaders) && priv.settings.colHeaders[col] !== void 0) {
        return priv.settings.colHeaders[col];
      }
      else if (typeof priv.settings.colHeaders === 'function') {
        return priv.settings.colHeaders(col);
      }
      else if (priv.settings.colHeaders && typeof priv.settings.colHeaders !== 'string' && typeof priv.settings.colHeaders !== 'number') {
        return spreadsheetColumnLabel(baseCol); //see #1458
      }
      else {
        return priv.settings.colHeaders;
      }
    }
  };

  /**
   * Return column width from settings (no guessing). Private use intended.
   *
   * @private
   * @memberof Core#
   * @function _getColWidthFromSettings
   * @param {Number} col
   * @returns {Number}
   */
  this._getColWidthFromSettings = function(col) {
    var cellProperties = instance.getCellMeta(0, col);
    var width = cellProperties.width;

    if (width === void 0 || width === priv.settings.width) {
      width = cellProperties.colWidths;
    }
    if (width !== void 0 && width !== null) {
      switch (typeof width) {
        case 'object': // array
          width = width[col];
          break;

        case 'function':
          width = width(col);
          break;
      }
      if (typeof width === 'string') {
        width = parseInt(width, 10);
      }
    }

    return width;
  };

  /**
   * Return column width
   *
   * @memberof Core#
   * @function getColWidth
   * @since 0.11
   * @param {Number} col
   * @returns {Number}
   * @fires Hooks#modifyColWidth
   */
  this.getColWidth = function(col) {
    let width = instance._getColWidthFromSettings(col);

    width = Handsontable.hooks.run(instance, 'modifyColWidth', width, col);

    if (width === void 0) {
      width = WalkontableViewportColumnsCalculator.DEFAULT_WIDTH;
    }

    return width;
  };

  /**
   * Return row height from settings (no guessing). Private use intended.
   *
   * @private
   * @memberof Core#
   * @function _getRowHeightFromSettings
   * @param {Number} row
   * @returns {Number}
   */
  this._getRowHeightFromSettings = function(row) {
    //let cellProperties = instance.getCellMeta(row, 0);
    //let height = cellProperties.height;
    //
    //if (height === void 0 || height === priv.settings.height) {
    //  height = cellProperties.rowHeights;
    //}
    var height = priv.settings.rowHeights;

    if (height !== void 0 && height !== null) {
      switch (typeof height) {
        case 'object': // array
          height = height[row];
          break;

        case 'function':
          height = height(row);
          break;
      }
      if (typeof height === 'string') {
        height = parseInt(height, 10);
      }
    }

    return height;
  };

  /**
   * Return row height.
   *
   * @memberof Core#
   * @function getRowHeight
   * @since 0.11
   * @param {Number} row
   * @returns {Number}
   * @fires Hooks#modifyRowHeight
   */
  this.getRowHeight = function(row) {
    var height = instance._getRowHeightFromSettings(row);

    height = Handsontable.hooks.run(instance, 'modifyRowHeight', height, row);

    return height;
  };

  /**
   * Returns total number of rows in the grid.
   *
   * @memberof Core#
   * @function countRows
   * @returns {Number} Total number in rows the grid
   */
  this.countRows = function() {
    return priv.settings.data.length;
  };

  /**
   * Returns total number of columns in the grid.
   *
   * @memberof Core#
   * @function countCols
   * @returns {Number} Total number of columns
   */
  this.countCols = function() {
    if (instance.dataType === 'object' || instance.dataType === 'function') {
      if (priv.settings.columns && priv.settings.columns.length) {
        return priv.settings.columns.length;
      }
      else {
        return datamap.colToPropCache.length;
      }
    }
    else if (instance.dataType === 'array') {
      if (priv.settings.columns && priv.settings.columns.length) {
        return priv.settings.columns.length;
      }
      else if (priv.settings.data && priv.settings.data[0] && priv.settings.data[0].length) {
        return priv.settings.data[0].length;
      }
      else {
        return 0;
      }
    }
  };

  /**
   * Get index of first visible row.
   *
   * @memberof Core#
   * @function rowOffset
   * @returns {Number} Returns index of first visible row
   */
  this.rowOffset = function() {
    return instance.view.wt.wtTable.getFirstRenderedRow();
  };

  /**
   * Get index of first visible column.
   *
   * @memberof Core#
   * @function colOffset
   * @returns {Number} Return index of first visible column.
   */
  this.colOffset = function() {
    return instance.view.wt.wtTable.getFirstRenderedColumn();
  };

  /**
   * Return number of rendered rows (including rows partially or fully rendered outside viewport).
   *
   * @memberof Core#
   * @function countRenderedRows
   * @returns {Number} Returns -1 if table is not visible
   */
  this.countRenderedRows = function() {
    return instance.view.wt.drawn ? instance.view.wt.wtTable.getRenderedRowsCount() : -1;
  };

  /**
   * Return number of visible rows (rendered rows that fully fit inside viewport).
   *
   * @memberof Core#
   * @function countVisibleRows
   * @returns {Number} Returns -1 if table is not visible
   */
  this.countVisibleRows = function() {
    return instance.view.wt.drawn ? instance.view.wt.wtTable.getVisibleRowsCount() : -1;
  };

  /**
   * Return number of visible columns.
   *
   * @memberof Core#
   * @function countRenderedCols
   * @returns {Number} Returns -1 if table is not visible
   */
  this.countRenderedCols = function() {
    return instance.view.wt.drawn ? instance.view.wt.wtTable.getRenderedColumnsCount() : -1;
  };

  /**
   * Return number of visible columns. Returns -1 if table is not visible
   *
   * @memberof Core#
   * @function countVisibleCols
   * @return {Number}
   */
  this.countVisibleCols = function() {
    return instance.view.wt.drawn ? instance.view.wt.wtTable.getVisibleColumnsCount() : -1;
  };

  /**
   * Returns number of empty rows. If the optional ending parameter is `true`, returns
   * number of empty rows at the bottom of the table.
   *
   * @memberof Core#
   * @function countEmptyRows
   * @param {Boolean} [ending] If `true`, will only count empty rows at the end of the data source
   * @returns {Number} Count empty rows
   * @fires Hooks#modifyRow
   */
  this.countEmptyRows = function(ending) {
    var i = instance.countRows() - 1,
      empty = 0,
      row;

    while (i >= 0) {
      row = Handsontable.hooks.run(this, 'modifyRow', i);

      if (instance.isEmptyRow(row)) {
        empty++;

      } else if (ending) {
        break;
      }
      i--;
    }

    return empty;
  };

  /**
   * Returns number of empty columns. If the optional ending parameter is `true`, returns number of empty
   * columns at right hand edge of the table.
   *
   * @memberof Core#
   * @function countEmptyCols
   * @param {Boolean} [ending] If `true`, will only count empty columns at the end of the data source row
   * @returns {Number} Count empty cols
   */
  this.countEmptyCols = function(ending) {
    if (instance.countRows() < 1) {
      return 0;
    }

    var i = instance.countCols() - 1
      , empty = 0;
    while (i >= 0) {
      if (instance.isEmptyCol(i)) {
        empty++;
      }
      else if (ending) {
        break;
      }
      i--;
    }
    return empty;
  };

  /**
   * Check is `row` is empty.
   *
   * @memberof Core#
   * @function isEmptyRow
   * @param {Number} row Row index
   * @returns {Boolean} Return `true` if the row at the given `row` is empty, `false` otherwise.
   */
  this.isEmptyRow = function(row) {
    return priv.settings.isEmptyRow.call(instance, row);
  };

  /**
   * Check is `col` is empty.
   *
   * @memberof Core#
   * @function isEmptyCol
   * @param {Number} col Column index
   * @returns {Boolean} Return `true` if the column at the given `col` is empty, `false` otherwise.
   */
  this.isEmptyCol = function(col) {
    return priv.settings.isEmptyCol.call(instance, col);
  };

  /**
   * Select cell `row`, `col` or range of cells finishing at `endRow`, `endCol`.
   * By default, viewport will be scrolled to selection and after `selectCell` call instance will be listening
   * to keyboard input on document.
   *
   * @memberof Core#
   * @function selectCell
   * @param {Number} row
   * @param {Number} col
   * @param {Number} [endRow]
   * @param {Number} [endCol]
   * @param {Boolean} [scrollToCell=true] If `true`, viewport will be scrolled to the selection
   * @param {Boolean} [changeListener=true] If `false`, Handsontable will not change keyboard events listener to
   *                                        himself (default `true`)
   * @returns {Boolean}
   */
  this.selectCell = function(row, col, endRow, endCol, scrollToCell, changeListener) {
    var coords;

    changeListener = typeof changeListener === 'undefined' || changeListener === true;

    if (typeof row !== 'number' || row < 0 || row >= instance.countRows()) {
      return false;
    }
    if (typeof col !== 'number' || col < 0 || col >= instance.countCols()) {
      return false;
    }
    if (typeof endRow !== 'undefined') {
      if (typeof endRow !== 'number' || endRow < 0 || endRow >= instance.countRows()) {
        return false;
      }
      if (typeof endCol !== 'number' || endCol < 0 || endCol >= instance.countCols()) {
        return false;
      }
    }
    coords = new WalkontableCellCoords(row, col);
    priv.selRange = new WalkontableCellRange(coords, coords, coords);

    if (document.activeElement && document.activeElement !== document.documentElement &&
      document.activeElement !== document.body) {
      // needed or otherwise prepare won't focus the cell. selectionSpec tests this (should move focus to selected cell)
      document.activeElement.blur();
    }
    if (changeListener) {
      instance.listen();
    }

    if (typeof endRow === 'undefined') {
      selection.setRangeEnd(priv.selRange.from, scrollToCell);

    } else {
      selection.setRangeEnd(new WalkontableCellCoords(endRow, endCol), scrollToCell);
    }
    instance.selection.finish();

    return true;
  };

  /**
   * Select cell `row`, `prop` or range finishing at `endRow`, `endProp`. By default, viewport will be scrolled to selection.
   *
   * @memberof Core#
   * @function selectCellByProp
   * @param {Number} row
   * @param {Object} prop
   * @param {Number} [endRow]
   * @param {Object} [endProp]
   * @param {Boolean} [scrollToCell=true] If `true`, viewport will be scrolled to the selection
   * @returns {Boolean}
   */
  this.selectCellByProp = function(row, prop, endRow, endProp, scrollToCell) {
    /* jshint ignore:start */
    arguments[1] = datamap.propToCol(arguments[1]);
    if (typeof arguments[3] !== "undefined") {
      arguments[3] = datamap.propToCol(arguments[3]);
    }
    return instance.selectCell.apply(instance, arguments);
    /* jshint ignore:end */
  };

  /**
   * Deselects current cell selection on grid.
   *
   * @memberof Core#
   * @function deselectCell
   */
  this.deselectCell = function() {
    selection.deselect();
  };

  /**
   * Remove grid from DOM.
   *
   * @memberof Core#
   * @function destroy
   * @fires Hooks#afterDestroy
   */
  this.destroy = function() {

    instance._clearTimeouts();
    if (instance.view) { //in case HT is destroyed before initialization has finished
      instance.view.destroy();
    }
    empty(instance.rootElement);
    eventManager.destroy();

    Handsontable.hooks.run(instance, 'afterDestroy');
    Handsontable.hooks.destroy(instance);

    for (var i in instance) {
      if (instance.hasOwnProperty(i)) {
        //replace instance methods with post mortem
        if (typeof instance[i] === "function") {
          instance[i] = postMortem;
        }
        //replace instance properties with null (restores memory)
        //it should not be necessary but this prevents a memory leak side effects that show itself in Jasmine tests
        else if (i !== "guid") {
          instance[i] = null;
        }
      }
    }


    //replace private properties with null (restores memory)
    //it should not be necessary but this prevents a memory leak side effects that show itself in Jasmine tests
    priv = null;
    datamap = null;
    grid = null;
    selection = null;
    editorManager = null;
    instance = null;
    GridSettings = null;
  };

  /**
   * Replacement for all methods after Handsotnable was destroyed.
   *
   * @private
   */
  function postMortem() {
    throw new Error("This method cannot be called because this Handsontable instance has been destroyed");
  }

  /**
   * Returns active editor object. {@link Handsontable.EditorManager#getActiveEditor}
   *
   * @memberof Core#
   * @function getActiveEditor
   * @returns {Object}
   */
  this.getActiveEditor = function() {
    return editorManager.getActiveEditor();
  };

  /**
   * Returns plugin instance by plugin name
   *
   * @memberof Core#
   * @function getPlugin
   * @param {String} pluginName
   * @returns {*}
   * @since 0.15.0
   */
  this.getPlugin = function(pluginName) {
    return getPlugin(this, pluginName);
  };

  /**
   * Return Handsontable instance.
   *
   * @memberof Core#
   * @function getInstance
   * @returns {Handsontable}
   */
  this.getInstance = function() {
    return instance;
  };

  /**
   * Adds listener to specified hook name and only for this Handsontable instance.
   *
   * @memberof Core#
   * @function addHook
   * @see Hooks#add
   * @param {String} key Hook name
   * @param {Function|Array} callback Function or array of Functions
   *
   * @example
   * ```js
   * hot.addHook('beforeInit', myCallback);
   * ```
   */
  this.addHook = function(key, callback) {
    Handsontable.hooks.add(key, callback, instance);
  };

  /**
   * Adds listener to specified hook name and only for this Handsontable instance. After hook runs this
   * listener will be automatically removed.
   *
   * @memberof Core#
   * @function addHookOnce
   * @see Hooks#once
   * @param {String} key Hook name
   * @param {Function|Array} callback Function or array of Functions
   *
   * @example
   * ```js
   * hot.addHookOnce('beforeInit', myCallback);
   * ```
   */
  this.addHookOnce = function(key, callback) {
    Handsontable.hooks.once(key, callback, instance);
  };

  /**
   * Removes the hook listener previously registered with {@link Core#addHook}.
   *
   * @memberof Core#
   * @function removeHook
   * @see Hooks#remove
   * @param {String} key Hook name
   * @param {Function} callback Function which have been registered via {@link Core#addHook}
   *
   * @example
   * ```js
   * hot.removeHook('beforeInit', myCallback);
   * ```
   */
  this.removeHook = function(key, callback) {
    Handsontable.hooks.remove(key, callback, instance);
  };

  /**
   * @memberof Core#
   * @function runHooks
   * @see Hooks#run
   * @param {String} key Hook name
   * @param {*} [p1]
   * @param {*} [p2]
   * @param {*} [p3]
   * @param {*} [p4]
   * @param {*} [p5]
   * @param {*} [p6]
   * @returns {*}
   *
   * @example
   * ```js
   * hot.runHooks('beforeInit');
   * ```
   */
  this.runHooks = function(key, p1, p2, p3, p4, p5, p6) {
    return Handsontable.hooks.run(instance, key, p1, p2, p3, p4, p5, p6);
  };

  this.timeouts = [];

  /**
   * Sets timeout. Purpose of this method is to clear all known timeouts when `destroy` method is called.
   *
   * @param {*} handle
   * @private
   */
  this._registerTimeout = function(handle) {
    this.timeouts.push(handle);
  };

  /**
   * Clears all known timeouts.
   *
   * @private
   */
  this._clearTimeouts = function() {
    for (var i = 0, ilen = this.timeouts.length; i < ilen; i++) {
      clearTimeout(this.timeouts[i]);
    }
  };

  /**
   * Handsontable version
   *
   * @type {String}
   */
  this.version = Handsontable.version;

  Handsontable.hooks.run(instance, 'construct');
};

/**
 * @alias Options
 * @constructor
 * @description

 * ## Constructor options
 *
 * Constructor options are applied using an object literal passed as a first argument to the Handsontable constructor.
 *
 * ```js
 * var hot = new Handsontable(document.getElementById('example1'), {
 *   data: myArray,
 *   width: 400,
 *   height: 300
 * })
 * ```
 *
 * ---
 * ## Cascading configuration
 *
 * Handsontable 0.9 and newer is using *Cascading Configuration*, which is fast way to provide configuration options
 * for whole table, its columns and particular cells.
 *
 * Consider the following example:
 * ```js
 * var hot = new Handsontable(document.getElementById('example'), {
 *   readOnly: true,
 *   columns: [
 *     {readOnly: false},
 *     {},
 *     {}
 *   ],
 *   cells: function (row, col, prop) {
 *     var cellProperties = {};
 *
 *     if (row === 0 && col === 0) {
 *       cellProperties.readOnly = true;
 *     }
 *
 *     return cellProperties;
 *   }
 * });
 * ```
 *
 * The above notation will result in all TDs being *read only*, except for first column TDs which will be *editable*, except for the TD in top left corner which will still be *read only*.
 *
 * ### The Cascading Configuration model
 *
 * ##### 1. Constructor
 *
 * Configuration options that are provided using first-level `handsontable(container, {option: "value"})` and `updateSettings` method.
 *
 * ##### 2. Columns
 *
 * Configuration options that are provided using second-level object `handsontable(container, {columns: {option: "value"}]})`
 *
 * ##### 3. Cells
 *
 * Configuration options that are provided using second-level function `handsontable(container, {cells: function: (row, col, prop){ }})`
 *
 * ---
 * ## Architecture performance
 *
 * The Cascading Configuration model is based on prototypical inheritance. It is much faster and memory efficient compared
 * to the previous model that used jQuery extend. See: [http://jsperf.com/extending-settings](http://jsperf.com/extending-settings).
 *
 * ---
 * __Important notice:__ In order for the data separation to work properly, make sure that each instance of Handsontable has a unique `id`.
 */
var DefaultSettings = function() {
};

DefaultSettings.prototype = {
  /**
   * @description
   * Initial data source that will be bound to the data grid __by reference__ (editing data grid alters the data source).
   * Can be Array of Array, Array of Objects or Function.
   *
   * See [Understanding binding as reference](http://handsontable.com/demo/understanding_reference.html).
   *
   * @type {Array|Function}
   * @default undefined
   */
  data: void 0,

  /**
   * @description
   * Defines the structure of a new row when data source is an object.
   * Default like the first data row Array or Object.
   *
   *  See [demo/datasources.html](http://handsontable.com/demo/datasources.html) for examples.
   *
   * @type {Object}
   * @default undefined
   */
  dataSchema: void 0,

  /**
   * Width of the grid. Can be a number or a function that returns a number.
   *
   * @type {Number|Function}
   * @default undefined
   */
  width: void 0,

  /**
   * Height of the grid. Can be a number or a function that returns a number.
   *
   * @type {Number|Function}
   * @default undefined
   */
  height: void 0,

  /**
   * @description
   * Initial number of rows.
   *
   * __Notice:__ This option only has effect in Handsontable constructor and only if `data` option is not provided
   *
   * @type {Number}
   * @default 5
   */
  startRows: 5,

  /**
   * @description
   * Initial number of columns.
   *
   * __Notice:__ This option only has effect in Handsontable constructor and only if `data` option is not provided
   *
   * @type {Number}
   * @default 5
   */
  startCols: 5,

  /**
   * Setting `true` or `false` will enable or disable the default row headers (1, 2, 3).
   * You can also define an array `['One', 'Two', 'Three', ...]` or a function to define the headers.
   * If a function is set the index of the row is passed as a parameter.
   *
   * @type {Boolean|Array|Function}
   * @default null
   * @example
   * ```js
   * ...
   * // as boolean
   * rowHeaders: true,
   * ...
   *
   * ...
   * // as array
   * rowHeaders: [1, 2, 3],
   * ...
   *
   * ...
   * // as function
   * rowHeaders: function(index) {
   *   return index + ': AB';
   * },
   * ...
   * ```
   */
  rowHeaders: null,

  /**
   * Setting `true` or `false` will enable or disable the default column headers (A, B, C).
   * You can also define an array `['One', 'Two', 'Three', ...]` or a function to define the headers.
   * If a function is set the index of the column is passed as a parameter.
   *
   * @type {Boolean|Array|Function}
   * @default null
   * @example
   * ```js
   * ...
   * // as boolean
   * colHeaders: true,
   * ...
   *
   * ...
   * // as array
   * colHeaders: ['A', 'B', 'C'],
   * ...
   *
   * ...
   * // as function
   * colHeaders: function(index) {
   *   return index + ': AB';
   * },
   * ...
   * ```
   */
  colHeaders: null,

  /**
   * Defines column widths in pixels. Accepts number, string (that will be converted to number),
   * array of numbers (if you want to define column width separately for each column) or a
   * function (if you want to set column width dynamically on each render).
   *
   * @type {Array|Function|Number|String}
   * @default undefined
   */
  colWidths: void 0,

  /**
   * @description
   * Defines the cell properties and data binding for certain columns.
   *
   * __Notice:__ Using this option sets a fixed number of columns (options `startCols`, `minCols`, `maxCols` will be ignored).
   *
   * See [demo/datasources.html](http://handsontable.com/demo/datasources.html) for examples.
   *
   * @type {Array}
   * @default undefined
   * @example
   * ```js
   * ...
   * var exampleContainer = document.getElementById('example');
   * var hot = new Handsontable(exampleContainer, {
   *   columns: [
   *     {
   *       // column options for the first column
   *       type: 'numeric',
   *       format: '0,0.00 $'
   *     },
   *     {
   *       // column options for the second column
   *       type: 'text',
   *       readOnly: true
   *     }
   *   ]
   * });
   * ...
   * ```
   */
  columns: void 0,

  /**
   * @description
   * Defines the cell properties for given `row`, `col`, `prop` coordinates.
   * Any constructor or column option may be overwritten for a particular cell (row/column combination), using `cell`
   * array passed to the Handsontable constructor. Or using `cells` function property to the Handsontable constructor.
   *
   * @type {Function}
   * @default undefined
   * @example
   * ```js
   * ...
   * var hot = new Handsontable(document.getElementById('example'), {
   *   cells: function (row, col, prop) {
   *     var cellProperties = {};
   *
   *     if (row === 0 && col === 0) {
   *       cellProperties.readOnly = true;
   *     }
   *
   *     return cellProperties;
   *   }
   * });
   * ...
   * ```
   */
  cells: void 0,

  /**
   * Any constructor or column option may be overwritten for a particular cell (row/column combination), using `cell`
   * array passed to the Handsontable constructor.
   *
   * @type {Array}
   * @default []
   * @example
   * ```js
   * ...
   * var hot = new Handsontable(document.getElementById('example'), {
   *   cell: [
   *     {row: 0, col: 0, readOnly: true}
   *   ]
   * });
   * ...
   * ```
   */
  cell: [],

  /**
   * @description
   * If `true`, enables {@link Comments} plugin, which enables applying cell comments through the context menu
   * (configurable with context menu keys commentsAddEdit, commentsRemove).
   *
   * To initialize Handsontable with predefined comments, provide cell coordinates and comment texts in form of an array.
   *
   * See [Comments](http://handsontable.com/demo/comments.html) demo for examples.
   *
   * @since 0.11.0
   * @type {Boolean|Array}
   * @default false
   * @example
   * ```js
   * ...
   * var hot = new Handsontable(document.getElementById('example'), {
   *   comments: [{row: 1, col: 1, comment: "Test comment"}]
   * });
   * ...
   * ```
   */
  comments: false,

  /**
   * @description
   * If `true`, enables Custom Borders plugin, which enables applying custom borders through the context menu (configurable with context menu key borders).
   *
   * To initialize Handsontable with predefined custom borders, provide cell coordinates and border styles in form of an array.
   *
   * See [Custom Borders](http://handsontable.com/demo/custom_borders.html) demo for examples.
   *
   * @since 0.11.0
   * @type {Boolean|Array}
   * @default false
   * @example
   * ```js
   * ...
   * var hot = new Handsontable(document.getElementById('example'), {
   *   customBorders: [
   *     {range: {
   *       from: {row: 1, col: 1},
   *       to: {row: 3, col: 4}},
   *       left: {},
   *       right: {},
   *       top: {},
   *       bottom: {}
   *     }
   *   ],
   * });
   * ...
   *
   * // or
   * ...
   * var hot = new Handsontable(document.getElementById('example'), {
   *   customBorders: [
   *     {row: 2, col: 2, left: {width: 2, color: 'red'},
   *       right: {width: 1, color: 'green'}, top: '', bottom: ''}
   *   ],
   * });
   * ...
   * ```
   */
  customBorders: false,

  /**
   * Minimum number of rows. At least that amount of rows will be created during initialization.
   *
   * @type {Number}
   * @default 0
   */
  minRows: 0,

  /**
   * Minimum number of columns. At least that many of columns will be created during initialization.
   *
   * @type {Number}
   * @default 0
   */
  minCols: 0,

  /**
   * Maximum number of rows.
   *
   * @type {Number}
   * @default Infinity
   */
  maxRows: Infinity,

  /**
   * Maximum number of cols.
   *
   * @type {Number}
   * @default Infinity
   */
  maxCols: Infinity,

  /**
   * When set to 1 (or more), Handsontable will add a new row at the end of grid if there are no more empty rows.
   *
   * @type {Number}
   * @default 0
   */
  minSpareRows: 0,

  /**
   * When set to 1 (or more), Handsontable will add a new column at the end of grid if there are no more empty columns.
   *
   * @type {Number}
   * @default 0
   */
  minSpareCols: 0,

  /**
   * @type {Boolean}
   * @default true
   */
  allowInsertRow: true,

  /**
   * @type {Boolean}
   * @default true
   */
  allowInsertColumn: true,

  /**
   * @type {Boolean}
   * @default true
   */
  allowRemoveRow: true,

  /**
   * @type {Boolean}
   * @default true
   */
  allowRemoveColumn: true,

  /**
   * If true, selection of multiple cells using keyboard or mouse is allowed.
   *
   * @type {Boolean}
   * @default true
   */
  multiSelect: true,

  /**
   * Enables the fill handle (drag-down and copy-down) functionality, which shows the small rectangle in bottom
   * right corner of the selected area, that let's you expand values to the adjacent cells.
   *
   * Possible values: `true` (to enable in all directions), `"vertical"` or `"horizontal"` (to enable in one direction),
   * `false` (to disable completely). Setting to `true` enables the fillHandle plugin.
   *
   * @type {Boolean|String}
   * @default true
   */
  fillHandle: true,

  /**
   * Allows to specify the number of rows fixed (aka freezed) on the top of the table.
   *
   * @type {Number}
   * @default 0
   */
  fixedRowsTop: 0,

  /**
   * Allows to specify the number of columns fixed (aka freezed) on the left side of the table.
   *
   * @type {Number}
   * @default 0
   */
  fixedColumnsLeft: 0,

  /**
   * If `true`, mouse click outside the grid will deselect the current selection.
   *
   * @type {Boolean}
   * @default true
   */
  outsideClickDeselects: true,

  /**
   * If `true`, <kbd>ENTER</kbd> begins editing mode (like Google Docs). If `false`, <kbd>ENTER</kbd> moves to next
   * row (like Excel) and adds new row if necessary. <kbd>TAB</kbd> adds new column if necessary.
   *
   * @type {Boolean}
   * @default true
   */
  enterBeginsEditing: true,

  /**
   * Defines cursor move after <kbd>ENTER</kbd> is pressed (<kbd>SHIFT</kbd> + <kbd>ENTER</kbd> uses negative vector).
   * Can be an object or a function that returns an object. The event argument passed to the function
   * is a DOM Event object received after a <kbd>ENTER</kbd> key has been pressed. This event object can be used to check
   * whether user pressed <kbd>ENTER</kbd> or <kbd>SHIFT</kbd> + <kbd>ENTER</kbd>.
   *
   * @type {Object|Function}
   * @default {row: 1, col: 0}
   */
  enterMoves: {row: 1, col: 0},

  /**
   * Defines cursor move after <kbd>TAB</kbd> is pressed (<kbd>SHIFT</kbd> + <kbd>TAB</kbd> uses negative vector).
   * Can be an object or a function that returns an object. The event argument passed to the function
   * is a DOM Event object received after a <kbd>TAB</kbd> key has been pressed. This event object can be used to check
   * whether user pressed <kbd>TAB</kbd> or <kbd>SHIFT</kbd> + <kbd>TAB</kbd>.
   *
   * @type {Object}
   * @default {row: 0, col: 1}
   */
  tabMoves: {row: 0, col: 1},

  /**
   * If `true`, pressing <kbd>TAB</kbd> or right arrow in the last column will move to first column in next row
   *
   * @type {Boolean}
   * @default false
   */
  autoWrapRow: false,

  /**
   * If `true`, pressing <kbd>ENTER</kbd> or down arrow in the last row will move to first row in next column
   *
   * @type {Boolean}
   * @default false
   */
  autoWrapCol: false,

  /**
   * Maximum number of rows than can be copied to clipboard using <kbd>CTRL</kbd> + <kbd>C</kbd>.
   *
   * @type {Number}
   * @default 1000
   */
  copyRowsLimit: 1000,

  /**
   * Maximum number of columns than can be copied to clipboard using <kbd>CTRL</kbd> + <kbd>C</kbd>.
   *
   * @type {Number}
   * @default 1000
   */
  copyColsLimit: 1000,

  /**
   * Defines paste (<kbd>CTRL</kbd> + <kbd>V</kbd>) behavior. Default value `"overwrite"` will paste clipboard value over current selection.
   * When set to `"shift_down"`, clipboard data will be pasted in place of current selection, while all selected cells are moved down.
   * When set to `"shift_right"`, clipboard data will be pasted in place of current selection, while all selected cells are moved right.
   *
   * @type {String}
   * @default 'overwrite'
   */
  pasteMode: 'overwrite',

  /**
   * @description
   * Turn on saving the state of column sorting, columns positions and columns sizes in local storage.
   *
   * You can save any sort of data in local storage in to preserve table state between page reloads.
   * In order to enable data storage mechanism, `persistentState` option must be set to `true` (you can set it
   * either during Handsontable initialization or using the `updateSettings` method). When `persistentState` is enabled it exposes 3 hooks:
   *
   * __persistentStateSave__ (key: String, value: Mixed)
   *
   *   * Saves value under given key in browser local storage.
   *
   * __persistentStateLoad__ (key: String, valuePlaceholder: Object)
   *
   *   * Loads `value`, saved under given key, form browser local storage. The loaded `value` will be saved in `valuePlaceholder.value`
   *     (this is due to specific behaviour of `Hooks.run()` method). If no value have been saved under key `valuePlaceholder.value`
   *     will be `undefined`.
   *
   * __persistentStateReset__ (key: String)
   *
   *   * Clears the value saved under `key`. If no `key` is given, all values associated with table will be cleared.
   *
   * __Note:__ The main reason behind using `persistentState` hooks rather than regular LocalStorage API is that it
   * ensures separation of data stored by multiple Handsontable instances. In other words, if you have two (or more)
   * instances of Handsontable on one page, data saved by one instance won't be accessible by the second instance.
   * Those two instances can store data under the same key and no data would be overwritten.
   *
   * __Important:__ In order for the data separation to work properly, make sure that each instance of Handsontable has a unique `id`.
   *
   * @type {Boolean}
   * @default false
   */
  persistentState: false,

  /**
   * Class name for all visible rows in current selection.
   *
   * @type {String}
   * @default undefined
   */
  currentRowClassName: void 0,

  /**
   * Class name for all visible columns in current selection.
   *
   * @type {String}
   * @default undefined
   */
  currentColClassName: void 0,

  /**
   * Class name for all handsontable container element.
   *
   * @type {String|Array}
   * @default undefined
   */
  className: void 0,

  /**
   * Class name for all tables inside container element.
   *
   * @since 0.17.0
   * @type {String|Array}
   * @default undefined
   */
  tableClassName: void 0,

  /**
   * @description
   * [Column stretching](http://handsontable.com/demo/scroll.html) mode. Possible values: `"none"`, `"last"`, `"all"`.
   *
   * @type {String}
   * @default 'none'
   */
  stretchH: 'none',

  /**
   * Lets you overwrite the default `isEmptyRow` method.
   *
   * @type {Function}
   * @param {Number} row
   * @returns {Boolean}
   */
  isEmptyRow: function(row) {
    var col, colLen, value, meta;

    for (col = 0, colLen = this.countCols(); col < colLen; col++) {
      value = this.getDataAtCell(row, col);

      if (value !== '' && value !== null && typeof value !== 'undefined') {
        if (typeof value === 'object') {
          meta = this.getCellMeta(row, col);

          return isObjectEquals(this.getSchema()[meta.prop], value);
        }
        return false;
      }
    }

    return true;
  },

  /**
   * Lets you overwrite the default `isEmptyCol` method.
   *
   * @type {Function}
   * @param {Number} col
   * @returns {Boolean}
   */
  isEmptyCol: function(col) {
    var row, rowLen, value;

    for (row = 0, rowLen = this.countRows(); row < rowLen; row++) {
      value = this.getDataAtCell(row, col);

      if (value !== '' && value !== null && typeof value !== 'undefined') {
        return false;
      }
    }

    return true;
  },

  /**
   * When set to `true`, the table is rerendered when it is detected that it was made visible in DOM.
   *
   * @type {Boolean}
   * @default true
   */
  observeDOMVisibility: true,

  /**
   * If set to `true`, cells will accept value that is marked as invalid by cell `validator`, with a background color
   * automatically applied using CSS class `htInvalid`. If set to `false`, cells will not accept invalid value.
   *
   * @type {Boolean}
   * @default true
   * @since 0.9.5
   */
  allowInvalid: true,

  /**
   * CSS class name for cells that did not pass validation.
   *
   * @type {String}
   * @default 'htInvalid'
   */
  invalidCellClassName: 'htInvalid',

  /**
   * When set to an non-empty string, displayed as the cell content for empty cells.
   *
   * @type {Boolean|String}
   * @default false
   */
  placeholder: false,

  /**
   * CSS class name for cells that have a placeholder in use.
   *
   * @type {String}
   * @default 'htPlaceholder'
   */
  placeholderCellClassName: 'htPlaceholder',

  /**
   * CSS class name for read-only cells.
   *
   * @type {String}
   * @default 'htDimmed'
   */
  readOnlyCellClassName: 'htDimmed',

  /**
   * String may be one of the following predefined values: `autocomplete`, `checkbox`, `text`, `numeric`. Function will
   * receive the following arguments: `function(instance, TD, row, col, prop, value, cellProperties) {}`.
   * You can map your own function to a string like this: `Handsontable.cellLookup.renderer.myRenderer = myRenderer;`
   *
   * @type {String|Function}
   * @default undefined
   */
  renderer: void 0,

  /**
   * @type {String}
   * @default 'htCommentCell'
   */
  commentedCellClassName: 'htCommentCell',

  /**
   * Setting to `true` enables selecting just a fragment of the text within a single cell or between adjacent cells.
   *
   * @type {Boolean}
   * @default false
   */
  fragmentSelection: false,

  /**
   * @description
   * Make cell [read only](http://handsontable.com/demo/readonly.html).
   *
   * @type {Boolean}
   * @default false
   */
  readOnly: false,

  /**
   * @description
   * Setting to true enables the search plugin (see [demo](http://handsontable.com/demo/search.html)).
   *
   * @type {Boolean}
   * @default false
   */
  search: false,

  /**
   * @description
   * Shortcut to define combination of cell renderer and editor for the column.
   *
   * Possible values:
   *  * text
   *  * [numeric](http://handsontable.com/demo/numeric.html)
   *  * [date](http://handsontable.com/demo/date.html)
   *  * [checkbox](http://handsontable.com/demo/checkbox.html)
   *  * [autocomplete](http://handsontable.com/demo/autocomplete.html)
   *  * [handsontable](http://handsontable.com/demo/handsontable.html)
   *
   * @type {String}
   * @default 'text'
   */
  type: 'text',

  /**
   * @description
   * Make cell copyable (pressing <kbd>CTRL</kbd> + <kbd>C</kbd> on your keyboard moves its value to system clipboard).
   *
   * __Note:__ this setting is `false` by default for cells with type `password`.
   *
   * @type {Boolean}
   * @default true
   * @since 0.10.2
   */
  copyable: true,

  /**
   * String, rendering function or boolean.
   *
   * String may be one of the following predefined values:
   *  * [autocomplete](http://handsontable.com/demo/autocomplete.html)
   *  * [checkbox](http://handsontable.com/demo/checkbox.html)
   *  * [date](http://handsontable.com/demo/date.html)
   *  * [dropdown](http://handsontable.com/demo/dropdown.html)
   *  * [handsontable](http://handsontable.com/demo/handsontable.html)
   *  * [mobile](http://docs.handsontable.com/demo-mobiles-and-tablets.html)
   *  * [password](http://handsontable.com/demo/password.html)
   *  * [select](http://handsontable.com/demo/selectEditor.html)
   *  * text
   *
   * Or you can disable cell editing passing `false`.
   *
   * @type {String|Function|Boolean}
   * @default 'text'
   */
  editor: void 0,

  /**
   * @description
   * Autocomplete definitions. See [demo/autocomplete.html](http://handsontable.com/demo/autocomplete.html) for examples and definitions.
   *
   * @type {Array}
   * @default undefined
   */
  autoComplete: void 0,

  /**
   * Setting to true enables the debug mode, currently used to test the correctness of the row and column
   * header fixed positioning on a layer above the master table.
   *
   * @type {Boolean}
   * @default false
   */
  debug: false,

  /**
   * When set to `true`, the text of the cell content is wrapped if it does not fit in the fixed column width.
   *
   * @type {Boolean}
   * @default true
   * @since 0.11.0
   */
  wordWrap: true,

  /**
   * CSS class name added to cells with cell meta `wordWrap: false`.
   *
   * @type {String}
   * @default 'htNoWrap'
   * @since 0.11.0
   */
  noWordWrapClassName: 'htNoWrap',

  /**
   * @description
   * Defines if the right-click context menu should be enabled. Context menu allows to create new row or
   * column at any place in the grid. Possible values: `true` (to enable basic options), `false` (to disable completely)
   * or array of any available strings: `["row_above", "row_below", "col_left", "col_right",
   * "remove_row", "remove_col", "undo", "redo", "sep1", "sep2", "sep3"]`.
   *
   * See [demo/contextmenu.html](http://handsontable.com/demo/contextmenu.html) for examples.
   *
   * @type {Boolean|Array|Object}
   * @default undefined
   */
  contextMenu: void 0,

  /**
   * @description
   * Defines if the dropdown menu in headers should be enabled. Dropdown menu allows to put custom or predefined actions
   * which can intreact with selected column.
   * Possible values: `true` (to enable basic options), `false` (to disable completely)
   * or array of any available strings: `["row_above", "row_below", "col_left", "col_right",
   * "remove_row", "remove_col", "undo", "redo", "clear_column", "sep1", "sep2", "sep3"]`.
   *
   * See [demo/dropdownmenu.html](http://handsontable.com/demo/dropdownmenu.html) for examples.
   *
   * @type {Boolean|Array|Object}
   * @default undefined
   */
  dropdownMenu: void 0,

  /**
   * If `true`, undo/redo functionality is enabled.
   *
   * @type {Boolean}
   * @default undefined
   */
  undo: void 0,

  /**
   * @description
   * Turn on [Column sorting](http://handsontable.com/demo/sorting.html).
   *
   * @type {Boolean|Object}
   * @default undefined
   */
  columnSorting: void 0,

  /**
   * @description
   * Turn on [Manual column move](http://docs.handsontable.com/demo-resizing.html), if set to a boolean or define initial
   * column order, if set to an array of column indexes.
   *
   * @type {Boolean|Array}
   * @default undefined
   */
  manualColumnMove: void 0,

  /**
   * @description
   * Turn on [Manual column resize](http://docs.handsontable.com/demo-resizing.html), if set to a boolean or define initial
   * column resized widths, if set to an array of numbers.
   *
   * @type {Boolean|Array}
   * @default undefined
   */
  manualColumnResize: void 0,

  /**
   * @description
   * Turn on [Manual row move](http://docs.handsontable.com/demo-resizing.html), if set to a boolean or define initial
   * row order, if set to an array of row indexes.
   *
   * @type {Boolean|Array}
   * @default undefined
   * @since 0.11.0
   */
  manualRowMove: void 0,

  /**
   * @description
   * Turn on [Manual row resize](http://docs.handsontable.com/demo-resizing.html), if set to a boolean or define initial
   * row resized heights, if set to an array of numbers.
   *
   * @type {Boolean|Array}
   * @default undefined
   * @since 0.11.0
   */
  manualRowResize: void 0,

  /**
   * @description
   * Setting to true or array enables the mergeCells plugin, which enables the merging of the cells. (see [demo](http://handsontable.com/demo/merge_cells.html)).
   * You can provide the merged cells on the pageload if you feed the mergeCells option with an array.
   *
   * @type {Boolean|Array}
   * @default false
   */
  mergeCells: false,

  /**
   * Number of rows to be prerendered before and after the viewport is changed. Default value is `'auto'` which means
   * that Handsontable tries to calculates offset for best performance.
   *
   * @type {Number|String}
   * @default 'auto'
   */
  viewportRowRenderingOffset: 'auto',

  /**
   * Number of columns to be prerendered before and after the viewport is changed. Default value is `'auto'` which means
   * that Handsontable tries to calculates offset for best performance.
   *
   * @type {Number|String}
   * @default 'auto'
   */
  viewportColumnRenderingOffset: 'auto',

  /**
   * @description
   * If `true`, enables Grouping plugin, which enables applying expandable row and column groups.
   * To initialize Handsontable with predefined groups, provide row or column group start and end coordinates in form of an array.
   *
   * See [Grouping](http://handsontable.com/demo/grouping.html) demo for examples.
   *
   * @type {Boolean|Array}
   * @default undefined
   * @since 0.11.4
   * @example
   * ```js
   * ...
   * // as boolean
   * groups: true,
   * ...
   *
   * ...
   * // as array
   * groups: [{cols: [0, 2]}, {cols: [5, 15], rows: [0, 5]}],
   * ...
   * ```
   */
  groups: void 0,

  /**
   * A usually small function or regular expression that validates the input.
   * After you determine if the input is valid, execute `callback(true)` or `callback(false)` to proceed with the execution.
   * In function, `this` binds to cellProperties.
   *
   * @type {Function|RegExp}
   * @default undefined
   * @since 0.9.5
   */
  validator: void 0,

  /**
   * @description
   * Disable visual cells selection.
   *
   * Possible values:
   *  * `true` - Disables any type of visual selection (current and area selection),
   *  * `false` - Enables any type of visual selection. This is default value.
   *  * `current` - Disables to appear only current selected cell.
   *  * `area` - Disables to appear only multiple selected cells.
   *
   * @type {Boolean|String|Array}
   * @default false
   * @since 0.13.2
   * @example
   * ```js
   * ...
   * // as boolean
   * disableVisualSelection: true,
   * ...
   *
   * ...
   * // as string ('current' or 'area')
   * disableVisualSelection: 'current',
   * ...
   *
   * ...
   * // as array
   * disableVisualSelection: ['current', 'area'],
   * ...
   * ```
   */
  disableVisualSelection: false,

  /**
   * @description
   * Set whether to display the current sorting indicator (a triangle icon in the column header, specifying the sorting order).
   *
   * @type {Boolean}
   * @default false
   * @since 0.15.0-beta3
   */
  sortIndicator: false,
  manualColumnFreeze: void 0,

  /**
   * @description
   * Defines whether Handsontable should trim the whitespace at the begging and the end of the cell contents
   *
   * @type {Boolean}
   * @default true
   */
  trimWhitespace: true,
  settings: void 0,
  source: void 0,
  title: void 0,

  /**
   * Data template for `'checkbox'` type when checkbox is checked.
   *
   * Option desired for cell which `'checkbox'` type.
   *
   * @type {Boolean|String}
   * @default true
   */
  checkedTemplate: void 0,

  /**
   * Data template for `'checkbox'` type when checkbox is unchecked.
   *
   * Option desired for cell which `'checkbox'` type.
   *
   * @type {Boolean|String}
   * @default false
   */
  uncheckedTemplate: void 0,

  /**
   * Display format. See http://numeric.com.
   *
   * Option desired for cell which `'numeric'` type.
   */
  format: void 0,

  /**
   * Language display format. See http://numeric.com.
   *
   * Option desired for cell which `'numeric'` type.
   *
   * @type {String}
   * @default 'en'
   */
  language: void 0,

  /**
   * Data source for cell with `'select'` type.
   *
   * @type {Array}
   */
  selectOptions: void 0,

  /**
   * Enables or disables autoColumnSize plugin. Default value is `undefined` which is the same effect as `true`.
   * Disable this plugin can increase performance.
   *
   * Column width calculations are divided into sync and async part. Each of this part has own advantages and
   * disadvantages. Synchronous counting is faster but it blocks browser UI and asynchronous is slower but it does not
   * block Browser UI.
   *
   * To configure this sync/async line you can pass absolute value (columns) or percentage.
   * @example
   * ```js
   * ...
   * // as number (300 columns in sync, rest async)
   * autoColumnSize: {syncLimit: 300},
   * ...
   *
   * ...
   * // as string (percent)
   * autoColumnSize: {syncLimit: '40%'},
   * ...
   * ```
   *
   * `syncLimit` options is available since 0.16.0.
   *
   * @type {Object|Boolean}
   * @default {syncLimit: 50}
   */
  autoColumnSize: void 0,

  /**
   * Enables or disables autoRowSize plugin. Default value is `undefined` which is the same effect as `true`.
   * Disable this plugin can increase performance.
   *
   * Row height calculations are divided into sync and async part. Each of this part has own advantages and
   * disadvantages. Synchronous counting is faster but it blocks browser UI and asynchronous is slower but it does not
   * block Browser UI.
   *
   * To configure this sync/async line you can pass absolute value (rows) or percentage.
   * @example
   * ```js
   * ...
   * // as number (300 columns in sync, rest async)
   * autoRowSize: {syncLimit: 300},
   * ...
   *
   * ...
   * // as string (percent)
   * autoRowSize: {syncLimit: '40%'},
   * ...
   * ```
   *
   * `syncLimit` options is available since 0.16.0.
   *
   * @type {Object|Boolean}
   * @default {syncLimit: 1000}
   */
  autoRowSize: void 0,

  /**
   * Date validation format.
   *
   * Option desired for cell which `'date'` type.
   *
   * @type {String}
   * @default 'DD/MM/YYYY'
   */
  dateFormat: void 0,

  /**
   * If `true` then dates will be automatically formatted to match the desired format.
   *
   * Option desired for cell which `'date'` type.
   *
   * @type {Boolean}
   * @default false
   */
  correctFormat: false,

  /**
   * Definition of default value which will fill empty cells.
   *
   * Option desired for cell which `'date'` type.
   *
   * @type {String}
   */
  defaultDate: void 0,

  /**
   * If typed `true` value entered into cell must match to the autocomplete source. Otherwise cell will be invalid.
   *
   * Option desired for cell which `'autocomplete'` type.
   *
   * @type {Boolean}
   */
  strict: void 0,
};
Handsontable.DefaultSettings = DefaultSettings;<|MERGE_RESOLUTION|>--- conflicted
+++ resolved
@@ -553,19 +553,16 @@
       if (priv.selRange === null) {
         return;
       }
-<<<<<<< HEAD
       var disableVisualSelection,
-        isHeaderSelected = false;
-=======
-
-      var disableVisualSelection;
+        isHeaderSelected = false,
+        areCoordsPositive = true;
+
       var firstVisibleRow = instance.view.wt.wtTable.getFirstVisibleRow();
       var firstVisibleColumn = instance.view.wt.wtTable.getFirstVisibleColumn();
       var newRangeCoords = {
         row: null,
         col: null
       };
->>>>>>> 7e550ee4
 
       //trigger handlers
       Handsontable.hooks.run(instance, "beforeSetRangeEnd", coords);
@@ -619,7 +616,11 @@
         isHeaderSelected = true;
       }
 
-      if (scrollToCell !== false && !isHeaderSelected) {
+      if (coords.row < 0 || coords.col < 0) {
+        areCoordsPositive = false;
+      }
+
+      if (scrollToCell !== false && !isHeaderSelected && areCoordsPositive) {
         if (priv.selRange.from && !selection.isMultiple()) {
           instance.view.scrollViewport(priv.selRange.from);
         } else {
