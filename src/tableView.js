--- conflicted
+++ resolved
@@ -23,21 +23,13 @@
   this.settings = instance.getSettings();
 
   var originalStyle = instance.rootElement.getAttribute('style');
-<<<<<<< HEAD
-
-=======
->>>>>>> 056932d9
+
   if (originalStyle) {
     instance.rootElement.setAttribute('data-originalstyle', originalStyle); //needed to retrieve original style in jsFiddle link generator in HT examples. may be removed in future versions
   }
 
-<<<<<<< HEAD
   dom.addClass(instance.rootElement, 'handsontable');
   //  instance.rootElement.addClass('handsontable');
-=======
-  Handsontable.Dom.addClass(instance.rootElement, 'handsontable');
-//  instance.rootElement.addClass('handsontable');
->>>>>>> 056932d9
 
   var table = document.createElement('TABLE');
   table.className = 'htCore';
@@ -50,11 +42,7 @@
 
   instance.container.insertBefore(table, instance.container.firstChild);
 
-<<<<<<< HEAD
   this.eventManager.addEventListener(instance.rootElement, 'mousedown', function(event) {
-=======
-  this.eventManager.addEventListener(instance.rootElement, 'mousedown', function (event) {
->>>>>>> 056932d9
     if (!that.isTextSelectionAllowed(event.target)) {
       clearTextSelection();
       event.preventDefault();
@@ -62,11 +50,7 @@
     }
   });
 
-<<<<<<< HEAD
   this.eventManager.addEventListener(document.documentElement, 'keyup', function(event) {
-=======
-  this.eventManager.addEventListener(document.documentElement, 'keyup', function (event) {
->>>>>>> 056932d9
     if (instance.selection.isInProgress() && !event.shiftKey) {
       instance.selection.finish();
     }
@@ -89,11 +73,7 @@
     }
   });
 
-<<<<<<< HEAD
   this.eventManager.addEventListener(document.documentElement, 'mousedown', function(event) {
-=======
-  this.eventManager.addEventListener(document.documentElement, 'mousedown', function (event) {
->>>>>>> 056932d9
     var next = event.target;
 
     if (isMouseDown) {
@@ -134,12 +114,7 @@
   });
 
 
-<<<<<<< HEAD
-
   this.eventManager.addEventListener(table, 'selectstart', function(event) {
-=======
-  this.eventManager.addEventListener(table, 'selectstart', function (event) {
->>>>>>> 056932d9
     if (that.settings.fragmentSelection) {
       return;
     }
@@ -186,11 +161,7 @@
         cornerVisible: function() {
           return that.settings.fillHandle && !that.isCellEdited() && instance.selection.isMultiple();
         },
-<<<<<<< HEAD
         multipleSelectionHandlesVisible: function() {
-=======
-        multipleSelectionHandlesVisible: function () {
->>>>>>> 056932d9
           return !that.isCellEdited() && instance.selection.isMultiple();
         }
       }
@@ -232,11 +203,7 @@
     rowHeaders: function() {
       var arr = [];
       if (instance.hasRowHeaders()) {
-<<<<<<< HEAD
         arr.push(function(index, TH) {
-=======
-        arr.push(function (index, TH) {
->>>>>>> 056932d9
           that.appendRowHeader(index, TH);
         });
       }
@@ -247,11 +214,7 @@
 
       var arr = [];
       if (instance.hasColHeaders()) {
-<<<<<<< HEAD
         arr.push(function(index, TH) {
-=======
-        arr.push(function (index, TH) {
->>>>>>> 056932d9
           that.appendColHeader(index, TH);
         });
       }
