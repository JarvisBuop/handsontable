describe('UndoRedo', function () {
  var id = 'testContainer';

  beforeEach(function () {
    this.$container = $('<div id="' + id + '"></div>').appendTo('body');
  });

  afterEach(function () {
    if (this.$container) {
      destroy();
      this.$container.remove();
    }
  });

  describe("core features", function () {
    describe("Array data", function () {
      describe("undo", function () {
        it('should undo single change', function () {
          handsontable({
            data: createSpreadsheetData(2, 2)
          });
          var HOT = getInstance();

          setDataAtCell(0, 0, 'X0');
          expect(getDataAtCell(0, 0)).toBe('X0');

          HOT.undo();
          expect(getDataAtCell(0, 0)).toBe('A0');
        });

        it('should undo creation of a single row', function () {
          var HOT = handsontable({
            data: createSpreadsheetData(2, 2)
          });

          expect(countRows()).toEqual(2);

          alter('insert_row');

          expect(countRows()).toEqual(3);

          HOT.undo();

          expect(countRows()).toEqual(2);
        });

        it('should undo creation of multiple rows', function () {
          var HOT = handsontable({
            data: createSpreadsheetData(2, 2)
          });

          expect(countRows()).toEqual(2);

          alter('insert_row', 0, 5);

          expect(countRows()).toEqual(7);

          HOT.undo();

          expect(countRows()).toEqual(2);
        });

        it('should undo removal of single row', function () {
          var HOT = handsontable({
            data: createSpreadsheetData(3, 2)
          });

          expect(countRows()).toEqual(3);
          expect(getDataAtCell(0, 0)).toEqual('A0');
          expect(getDataAtCell(0, 1)).toEqual('B0');
          expect(getDataAtCell(1, 0)).toEqual('A1');
          expect(getDataAtCell(1, 1)).toEqual('B1');
          expect(getDataAtCell(2, 0)).toEqual('A2');
          expect(getDataAtCell(2, 1)).toEqual('B2');

          alter('remove_row', 1);

          expect(countRows()).toEqual(2);
          expect(getDataAtCell(0, 0)).toEqual('A0');
          expect(getDataAtCell(0, 1)).toEqual('B0');
          expect(getDataAtCell(1, 0)).toEqual('A2');
          expect(getDataAtCell(1, 1)).toEqual('B2');

          HOT.undo();

          expect(countRows()).toEqual(3);
          expect(getDataAtCell(0, 0)).toEqual('A0');
          expect(getDataAtCell(0, 1)).toEqual('B0');
          expect(getDataAtCell(1, 0)).toEqual('A1');
          expect(getDataAtCell(1, 1)).toEqual('B1');
          expect(getDataAtCell(2, 0)).toEqual('A2');
          expect(getDataAtCell(2, 1)).toEqual('B2');
        });

        it('should undo removal of multiple rows', function () {
          var HOT = handsontable({
            data: createSpreadsheetData(4, 2)
          });

          expect(countRows()).toEqual(4);
          expect(getDataAtCell(0, 0)).toEqual('A0');
          expect(getDataAtCell(0, 1)).toEqual('B0');
          expect(getDataAtCell(1, 0)).toEqual('A1');
          expect(getDataAtCell(1, 1)).toEqual('B1');
          expect(getDataAtCell(2, 0)).toEqual('A2');
          expect(getDataAtCell(2, 1)).toEqual('B2');
          expect(getDataAtCell(3, 0)).toEqual('A3');
          expect(getDataAtCell(3, 1)).toEqual('B3');

          alter('remove_row', 1, 2);

          expect(countRows()).toEqual(2);
          expect(getDataAtCell(0, 0)).toEqual('A0');
          expect(getDataAtCell(0, 1)).toEqual('B0');
          expect(getDataAtCell(1, 0)).toEqual('A3');
          expect(getDataAtCell(1, 1)).toEqual('B3');

          HOT.undo();

          expect(countRows()).toEqual(4);
          expect(getDataAtCell(0, 0)).toEqual('A0');
          expect(getDataAtCell(0, 1)).toEqual('B0');
          expect(getDataAtCell(1, 0)).toEqual('A1');
          expect(getDataAtCell(1, 1)).toEqual('B1');
          expect(getDataAtCell(2, 0)).toEqual('A2');
          expect(getDataAtCell(2, 1)).toEqual('B2');
          expect(getDataAtCell(3, 0)).toEqual('A3');
          expect(getDataAtCell(3, 1)).toEqual('B3');
        });

        it('should undo creation of a single column (colHeaders: undefined)', function () {
          var HOT = handsontable({
            data: createSpreadsheetData(2, 3)
          });

          expect(countCols()).toEqual(3);

          alter('insert_col');

          expect(countCols()).toEqual(4);

          HOT.undo();

          expect(countCols()).toEqual(3);
        });

        it('should undo creation of a single column (colHeaders: true)', function () {
          var HOT = handsontable({
            data: createSpreadsheetData(2, 3),
            colHeaders: true
          });

          expect(countCols()).toEqual(3);
          expect(getColHeader()).toEqual(['A', 'B', 'C']);

          alter('insert_col');

          expect(countCols()).toEqual(4);
          expect(getColHeader()).toEqual(['A', 'B', 'C', 'D']);

          HOT.undo();

          expect(countCols()).toEqual(3);
          expect(getColHeader()).toEqual(['A', 'B', 'C']);
        });

        it('should undo creation of a single column (colHeaders: Array)', function () {
          var HOT = handsontable({
            data: createSpreadsheetData(2, 3),
            colHeaders: ['Header1', 'Header2', 'Header3']
          });

          expect(countCols()).toEqual(3);
          expect(getColHeader()).toEqual(['Header1', 'Header2', 'Header3']);

          alter('insert_col', 1);

          expect(countCols()).toEqual(4);
          expect(getColHeader()).toEqual(['Header1', 'B', 'Header2', 'Header3']);

          HOT.undo();

          expect(countCols()).toEqual(3);
          expect(getColHeader()).toEqual(['Header1', 'Header2', 'Header3']);
        });

        it('should undo creation of multiple columns (colHeaders: undefined)', function () {
          var HOT = handsontable({
            data: createSpreadsheetData(2, 2)
          });

          expect(countCols()).toEqual(2);

          alter('insert_col', 1, 5);

          expect(countCols()).toEqual(7);

          HOT.undo();

          expect(countCols()).toEqual(2);
        });

        it('should undo creation of multiple columns (colHeaders: true)', function () {
          var HOT = handsontable({
            data: createSpreadsheetData(2, 2),
            colHeaders: true
          });

          expect(countCols()).toEqual(2);
          expect(getColHeader()).toEqual(['A', 'B']);


          alter('insert_col', 1, 5);

          expect(countCols()).toEqual(7);
          expect(getColHeader()).toEqual(['A', 'B', 'C', 'D', 'E', 'F', 'G']);

          HOT.undo();

          expect(countCols()).toEqual(2);
          expect(getColHeader()).toEqual(['A', 'B']);
        });

        it('should undo creation of multiple columns (colHeaders: Array)', function () {
          var HOT = handsontable({
            data: createSpreadsheetData(2, 2),
            colHeaders: ['Header1', 'Header2']
          });

          expect(countCols()).toEqual(2);
          expect(getColHeader()).toEqual(['Header1', 'Header2']);


          alter('insert_col', 1, 5);

          expect(countCols()).toEqual(7);
          expect(getColHeader()).toEqual(['Header1', 'B', 'C', 'D', 'E', 'F', 'Header2']);

          HOT.undo();

          expect(countCols()).toEqual(2);
          expect(getColHeader()).toEqual(['Header1', 'Header2']);
        });

        it('should undo removal of single column (colHeaders: undefined)', function () {
          var HOT = handsontable({
            data: createSpreadsheetData(2, 3)
          });

          expect(countCols()).toEqual(3);
          expect(getDataAtCell(0, 0)).toEqual('A0');
          expect(getDataAtCell(0, 1)).toEqual('B0');
          expect(getDataAtCell(0, 2)).toEqual('C0');
          expect(getDataAtCell(1, 0)).toEqual('A1');
          expect(getDataAtCell(1, 1)).toEqual('B1');
          expect(getDataAtCell(1, 2)).toEqual('C1');

          alter('remove_col', 1);

          expect(countCols()).toEqual(2);
          expect(getDataAtCell(0, 0)).toEqual('A0');
          expect(getDataAtCell(0, 1)).toEqual('C0');
          expect(getDataAtCell(1, 0)).toEqual('A1');
          expect(getDataAtCell(1, 1)).toEqual('C1');

          HOT.undo();

          expect(countCols()).toEqual(3);
          expect(getDataAtCell(0, 0)).toEqual('A0');
          expect(getDataAtCell(0, 1)).toEqual('B0');
          expect(getDataAtCell(0, 2)).toEqual('C0');
          expect(getDataAtCell(1, 0)).toEqual('A1');
          expect(getDataAtCell(1, 1)).toEqual('B1');
<<<<<<< HEAD
          expect(getDataAtCell(1, 2)).toEqual('C1');
=======


>>>>>>> 51950dc3
        });

        it('should undo removal of single column (colHeaders: true)', function () {
          var HOT = handsontable({
            data: createSpreadsheetData(2, 2),
            colHeaders: true
          });

          expect(countCols()).toEqual(2);
          expect(getDataAtCell(0, 0)).toEqual('A0');
          expect(getDataAtCell(0, 1)).toEqual('B0');
          expect(getDataAtCell(1, 0)).toEqual('A1');
          expect(getDataAtCell(1, 1)).toEqual('B1');
          expect(getColHeader()).toEqual(['A', 'B']);

          alter('remove_col');

          expect(countCols()).toEqual(1);
          expect(getDataAtCell(0, 0)).toEqual('A0');
          expect(getDataAtCell(0, 1)).toBeUndefined();
          expect(getDataAtCell(1, 0)).toEqual('A1');
          expect(getDataAtCell(1, 1)).toBeUndefined();
          expect(getColHeader()).toEqual(['A']);

          HOT.undo();

          expect(countCols()).toEqual(2);
          expect(getDataAtCell(0, 0)).toEqual('A0');
          expect(getDataAtCell(0, 1)).toEqual('B0');
          expect(getDataAtCell(1, 0)).toEqual('A1');
          expect(getDataAtCell(1, 1)).toEqual('B1');

          expect(getColHeader()).toEqual(['A', 'B']);

        });

        it('should undo removal of single column (colHeaders: Array)', function () {
          var HOT = handsontable({
            data: createSpreadsheetData(2, 2),
            colHeaders: ['Header1', 'Header2']
          });

          expect(countCols()).toEqual(2);
          expect(getDataAtCell(0, 0)).toEqual('A0');
          expect(getDataAtCell(0, 1)).toEqual('B0');
          expect(getDataAtCell(1, 0)).toEqual('A1');
          expect(getDataAtCell(1, 1)).toEqual('B1');
          expect(getColHeader()).toEqual(['Header1', 'Header2']);

          alter('remove_col');

          expect(countCols()).toEqual(1);
          expect(getDataAtCell(0, 0)).toEqual('A0');
          expect(getDataAtCell(0, 1)).toBeUndefined();
          expect(getDataAtCell(1, 0)).toEqual('A1');
          expect(getDataAtCell(1, 1)).toBeUndefined();
          expect(getColHeader()).toEqual(['Header1']);

          HOT.undo();

          expect(countCols()).toEqual(2);
          expect(getDataAtCell(0, 0)).toEqual('A0');
          expect(getDataAtCell(0, 1)).toEqual('B0');
          expect(getDataAtCell(1, 0)).toEqual('A1');
          expect(getDataAtCell(1, 1)).toEqual('B1');

          expect(getColHeader()).toEqual(['Header1', 'Header2']);

        });



        it('should undo removal of multiple columns (colHeaders: undefined)', function () {
          var HOT = handsontable({
            data: createSpreadsheetData(2, 4)
          });

          expect(countCols()).toEqual(4);
          expect(getDataAtCell(0, 0)).toEqual('A0');
          expect(getDataAtCell(0, 1)).toEqual('B0');
          expect(getDataAtCell(0, 2)).toEqual('C0');
          expect(getDataAtCell(0, 3)).toEqual('D0');
          expect(getDataAtCell(1, 0)).toEqual('A1');
          expect(getDataAtCell(1, 1)).toEqual('B1');
          expect(getDataAtCell(1, 2)).toEqual('C1');
          expect(getDataAtCell(1, 3)).toEqual('D1');

          alter('remove_col', 1, 2);

          expect(countCols()).toEqual(2);
          expect(getDataAtCell(0, 0)).toEqual('A0');
          expect(getDataAtCell(0, 1)).toEqual('D0');
          expect(getDataAtCell(0, 2)).toBeUndefined();
          expect(getDataAtCell(0, 3)).toBeUndefined();
          expect(getDataAtCell(1, 0)).toEqual('A1');
          expect(getDataAtCell(1, 1)).toEqual('D1');
          expect(getDataAtCell(1, 2)).toBeUndefined();
          expect(getDataAtCell(1, 3)).toBeUndefined();

          HOT.undo();

          expect(countCols()).toEqual(4);
          expect(getDataAtCell(0, 0)).toEqual('A0');
          expect(getDataAtCell(0, 1)).toEqual('B0');
          expect(getDataAtCell(0, 2)).toEqual('C0');
          expect(getDataAtCell(0, 3)).toEqual('D0');
          expect(getDataAtCell(1, 0)).toEqual('A1');
          expect(getDataAtCell(1, 1)).toEqual('B1');
          expect(getDataAtCell(1, 2)).toEqual('C1');
          expect(getDataAtCell(1, 3)).toEqual('D1');
        });

        it('should undo removal of multiple columns (colHeaders: true)', function () {
          var HOT = handsontable({
            data: createSpreadsheetData(2, 4),
            colHeaders: true
          });

          expect(countCols()).toEqual(4);
          expect(getDataAtCell(0, 0)).toEqual('A0');
          expect(getDataAtCell(0, 1)).toEqual('B0');
          expect(getDataAtCell(0, 2)).toEqual('C0');
          expect(getDataAtCell(0, 3)).toEqual('D0');
          expect(getDataAtCell(1, 0)).toEqual('A1');
          expect(getDataAtCell(1, 1)).toEqual('B1');
          expect(getDataAtCell(1, 2)).toEqual('C1');
          expect(getDataAtCell(1, 3)).toEqual('D1');
          expect(getColHeader()).toEqual(['A', 'B', 'C', 'D']);

          alter('remove_col', 1, 3);

          expect(countCols()).toEqual(1);
          expect(getDataAtCell(0, 0)).toEqual('A0');
          expect(getDataAtCell(0, 1)).toBeUndefined();
          expect(getDataAtCell(0, 2)).toBeUndefined();
          expect(getDataAtCell(0, 3)).toBeUndefined();
          expect(getDataAtCell(1, 0)).toEqual('A1');
          expect(getDataAtCell(1, 1)).toBeUndefined();
          expect(getDataAtCell(1, 2)).toBeUndefined();
          expect(getDataAtCell(1, 3)).toBeUndefined();
          expect(getColHeader()).toEqual(['A']);

          HOT.undo();

          expect(countCols()).toEqual(4);
          expect(getDataAtCell(0, 0)).toEqual('A0');
          expect(getDataAtCell(0, 1)).toEqual('B0');
          expect(getDataAtCell(0, 2)).toEqual('C0');
          expect(getDataAtCell(0, 3)).toEqual('D0');
          expect(getDataAtCell(1, 0)).toEqual('A1');
          expect(getDataAtCell(1, 1)).toEqual('B1');
          expect(getDataAtCell(1, 2)).toEqual('C1');
          expect(getDataAtCell(1, 3)).toEqual('D1');
          expect(getColHeader()).toEqual(['A', 'B', 'C', 'D']);
        });

        it('should undo removal of multiple columns (colHeaders: Array)', function () {
          var HOT = handsontable({
            data: createSpreadsheetData(2, 4),
            colHeaders: ['Header1', 'Header2', 'Header3', 'Header4']
          });

          expect(countCols()).toEqual(4);
          expect(getDataAtCell(0, 0)).toEqual('A0');
          expect(getDataAtCell(0, 1)).toEqual('B0');
          expect(getDataAtCell(0, 2)).toEqual('C0');
          expect(getDataAtCell(0, 3)).toEqual('D0');
          expect(getDataAtCell(1, 0)).toEqual('A1');
          expect(getDataAtCell(1, 1)).toEqual('B1');
          expect(getDataAtCell(1, 2)).toEqual('C1');
          expect(getDataAtCell(1, 3)).toEqual('D1');
          expect(getColHeader()).toEqual(['Header1', 'Header2', 'Header3', 'Header4']);

          alter('remove_col', 1, 2);

          expect(countCols()).toEqual(2);
          expect(getDataAtCell(0, 0)).toEqual('A0');
          expect(getDataAtCell(0, 1)).toEqual('D0');
          expect(getDataAtCell(0, 2)).toBeUndefined();
          expect(getDataAtCell(0, 3)).toBeUndefined();
          expect(getDataAtCell(1, 0)).toEqual('A1');
          expect(getDataAtCell(1, 1)).toEqual('D1');
          expect(getDataAtCell(1, 2)).toBeUndefined();
          expect(getDataAtCell(1, 3)).toBeUndefined();
          expect(getColHeader()).toEqual(['Header1', 'Header4']);

          HOT.undo();

          expect(countCols()).toEqual(4);
          expect(getDataAtCell(0, 0)).toEqual('A0');
          expect(getDataAtCell(0, 1)).toEqual('B0');
          expect(getDataAtCell(0, 2)).toEqual('C0');
          expect(getDataAtCell(0, 3)).toEqual('D0');
          expect(getDataAtCell(1, 0)).toEqual('A1');
          expect(getDataAtCell(1, 1)).toEqual('B1');
          expect(getDataAtCell(1, 2)).toEqual('C1');
          expect(getDataAtCell(1, 3)).toEqual('D1');
          expect(getColHeader()).toEqual(['Header1', 'Header2', 'Header3', 'Header4']);
        });

        it("should undo multiple changes", function () {
          handsontable({
            data: createSpreadsheetData(2, 2)
          });
          var HOT = getInstance();

          setDataAtCell(0, 0, 'X0');
          setDataAtCell(1, 0, 'X1');
          setDataAtCell(0, 1, 'Y0');
          setDataAtCell(1, 1, 'Y1');

          expect(getDataAtCell(0, 0)).toBe('X0');
          expect(getDataAtCell(1, 0)).toBe('X1');
          expect(getDataAtCell(0, 1)).toBe('Y0');
          expect(getDataAtCell(1, 1)).toBe('Y1');

          HOT.undo();
          expect(getDataAtCell(0, 0)).toBe('X0');
          expect(getDataAtCell(1, 0)).toBe('X1');
          expect(getDataAtCell(0, 1)).toBe('Y0');
          expect(getDataAtCell(1, 1)).toBe('B1');

          HOT.undo();
          expect(getDataAtCell(0, 0)).toBe('X0');
          expect(getDataAtCell(1, 0)).toBe('X1');
          expect(getDataAtCell(0, 1)).toBe('B0');
          expect(getDataAtCell(1, 1)).toBe('B1');

          HOT.undo();
          expect(getDataAtCell(0, 0)).toBe('X0');
          expect(getDataAtCell(1, 0)).toBe('A1');
          expect(getDataAtCell(0, 1)).toBe('B0');
          expect(getDataAtCell(1, 1)).toBe('B1');

          HOT.undo();
          expect(getDataAtCell(0, 0)).toBe('A0');
          expect(getDataAtCell(1, 0)).toBe('A1');
          expect(getDataAtCell(0, 1)).toBe('B0');
          expect(getDataAtCell(1, 1)).toBe('B1');

          HOT.undo();
          expect(getDataAtCell(0, 0)).toBe('A0');
          expect(getDataAtCell(1, 0)).toBe('A1');
          expect(getDataAtCell(0, 1)).toBe('B0');
          expect(getDataAtCell(1, 1)).toBe('B1');

        });

        it('should undo multiple row creations', function () {
          var HOT = handsontable({
            data: createSpreadsheetData(2, 2)
          });

          expect(countRows()).toEqual(2);

          alter('insert_row');
          alter('insert_row');
          alter('insert_row');
          alter('insert_row');

          expect(countRows()).toEqual(6);

          HOT.undo();
          expect(countRows()).toEqual(5);

          HOT.undo();
          expect(countRows()).toEqual(4);

          HOT.undo();
          expect(countRows()).toEqual(3);

          HOT.undo();
          expect(countRows()).toEqual(2);

          HOT.undo();
          expect(countRows()).toEqual(2);

        });

        it('should undo multiple row removals', function () {
          var HOT = handsontable({
            data: createSpreadsheetData(4, 2)
          });

          expect(countRows()).toEqual(4);
          expect(getDataAtCell(0, 0)).toEqual('A0');
          expect(getDataAtCell(0, 1)).toEqual('B0');
          expect(getDataAtCell(1, 0)).toEqual('A1');
          expect(getDataAtCell(1, 1)).toEqual('B1');
          expect(getDataAtCell(2, 0)).toEqual('A2');
          expect(getDataAtCell(2, 1)).toEqual('B2');
          expect(getDataAtCell(3, 0)).toEqual('A3');
          expect(getDataAtCell(3, 1)).toEqual('B3');

          alter('remove_row');
          alter('remove_row');
          alter('remove_row');

          expect(countRows()).toEqual(1);
          expect(getDataAtCell(0, 0)).toEqual('A0');
          expect(getDataAtCell(0, 1)).toEqual('B0');

          HOT.undo();
          expect(countRows()).toEqual(2);
          expect(getDataAtCell(0, 0)).toEqual('A0');
          expect(getDataAtCell(0, 1)).toEqual('B0');
          expect(getDataAtCell(1, 0)).toEqual('A1');
          expect(getDataAtCell(1, 1)).toEqual('B1');

          HOT.undo();
          expect(countRows()).toEqual(3);
          expect(getDataAtCell(0, 0)).toEqual('A0');
          expect(getDataAtCell(0, 1)).toEqual('B0');
          expect(getDataAtCell(1, 0)).toEqual('A1');
          expect(getDataAtCell(1, 1)).toEqual('B1');
          expect(getDataAtCell(2, 0)).toEqual('A2');
          expect(getDataAtCell(2, 1)).toEqual('B2');

          HOT.undo();
          expect(countRows()).toEqual(4);
          expect(getDataAtCell(0, 0)).toEqual('A0');
          expect(getDataAtCell(0, 1)).toEqual('B0');
          expect(getDataAtCell(1, 0)).toEqual('A1');
          expect(getDataAtCell(1, 1)).toEqual('B1');
          expect(getDataAtCell(2, 0)).toEqual('A2');
          expect(getDataAtCell(2, 1)).toEqual('B2');
          expect(getDataAtCell(3, 0)).toEqual('A3');
          expect(getDataAtCell(3, 1)).toEqual('B3');

          HOT.undo();
          expect(countRows()).toEqual(4);
          expect(getDataAtCell(0, 0)).toEqual('A0');
          expect(getDataAtCell(0, 1)).toEqual('B0');
          expect(getDataAtCell(1, 0)).toEqual('A1');
          expect(getDataAtCell(1, 1)).toEqual('B1');
          expect(getDataAtCell(2, 0)).toEqual('A2');
          expect(getDataAtCell(2, 1)).toEqual('B2');
          expect(getDataAtCell(3, 0)).toEqual('A3');
          expect(getDataAtCell(3, 1)).toEqual('B3');
        });

        it('should undo changes only for table where the change actually took place', function(){
          this.$container2 = $('<div id="' + id + '-2"></div>').appendTo('body');

          var hot1 = handsontable({
            data: [
              [1],
              [2],
              [3]
            ]
          });

          this.$container2.handsontable({
            data: [
              ['A'],
              ['B'],
              ['C']
            ]
          });

          var hot2 = this.$container2.handsontable('getInstance');

          hot1.setDataAtCell(0, 0, 4);
          expect(hot1.getDataAtCell(0, 0)).toEqual(4);
          expect(hot2.getDataAtCell(0, 0)).toEqual('A');

          hot2.undo();
          expect(hot2.getDataAtCell(0, 0)).toEqual('A');
          expect(hot1.getDataAtCell(0, 0)).toEqual(4);

          hot1.undo();
          expect(hot2.getDataAtCell(0, 0)).toEqual('A');
          expect(hot1.getDataAtCell(0, 0)).toEqual(1);

          hot2.destroy();
          this.$container2.remove();
        });
      });
      describe("redo", function () {
        it('should redo single change', function () {
          handsontable({
            data: createSpreadsheetData(2, 2)
          });
          var HOT = getInstance();

          setDataAtCell(0, 0, 'new value');

          expect(getDataAtCell(0, 0)).toBe('new value');

          HOT.undo();
          expect(getDataAtCell(0, 0)).toBe('A0');

          HOT.redo();
          expect(getDataAtCell(0, 0)).toBe('new value');
        });

        it('should redo creation of a single row', function () {
          var HOT = handsontable({
            data: createSpreadsheetData(2, 2)
          });

          expect(countRows()).toEqual(2);

          alter('insert_row');

          expect(countRows()).toEqual(3);

          HOT.undo();

          expect(countRows()).toEqual(2);

          HOT.redo();

          expect(countRows()).toEqual(3);
        });

        it('should redo creation of multiple rows', function () {
          var HOT = handsontable({
            data: createSpreadsheetData(2, 2)
          });

          expect(countRows()).toEqual(2);

          alter('insert_row', 0, 5);

          expect(countRows()).toEqual(7);

          HOT.undo();

          expect(countRows()).toEqual(2);

          HOT.redo();

          expect(countRows()).toEqual(7);
        });

        it('should redo removal of single row', function () {
          var HOT = handsontable({
            data: createSpreadsheetData(3, 2)
          });

          expect(countRows()).toEqual(3);
          expect(getDataAtCell(0, 0)).toEqual('A0');
          expect(getDataAtCell(0, 1)).toEqual('B0');
          expect(getDataAtCell(1, 0)).toEqual('A1');
          expect(getDataAtCell(1, 1)).toEqual('B1');
          expect(getDataAtCell(2, 0)).toEqual('A2');
          expect(getDataAtCell(2, 1)).toEqual('B2');

          alter('remove_row', 1);

          expect(countRows()).toEqual(2);
          expect(getDataAtCell(0, 0)).toEqual('A0');
          expect(getDataAtCell(0, 1)).toEqual('B0');
          expect(getDataAtCell(1, 0)).toEqual('A2');
          expect(getDataAtCell(1, 1)).toEqual('B2');

          HOT.undo();

          expect(countRows()).toEqual(3);
          expect(getDataAtCell(0, 0)).toEqual('A0');
          expect(getDataAtCell(0, 1)).toEqual('B0');
          expect(getDataAtCell(1, 0)).toEqual('A1');
          expect(getDataAtCell(1, 1)).toEqual('B1');
          expect(getDataAtCell(2, 0)).toEqual('A2');
          expect(getDataAtCell(2, 1)).toEqual('B2');

          HOT.redo();

          expect(countRows()).toEqual(2);
          expect(getDataAtCell(0, 0)).toEqual('A0');
          expect(getDataAtCell(0, 1)).toEqual('B0');
          expect(getDataAtCell(1, 0)).toEqual('A2');
          expect(getDataAtCell(1, 1)).toEqual('B2');


        });

        it('should redo removal of multiple rows', function () {
          var HOT = handsontable({
            data: createSpreadsheetData(4, 2)
          });

          expect(countRows()).toEqual(4);
          expect(getDataAtCell(0, 0)).toEqual('A0');
          expect(getDataAtCell(0, 1)).toEqual('B0');
          expect(getDataAtCell(1, 0)).toEqual('A1');
          expect(getDataAtCell(1, 1)).toEqual('B1');
          expect(getDataAtCell(2, 0)).toEqual('A2');
          expect(getDataAtCell(2, 1)).toEqual('B2');
          expect(getDataAtCell(3, 0)).toEqual('A3');
          expect(getDataAtCell(3, 1)).toEqual('B3');

          alter('remove_row', 1, 2);

          expect(countRows()).toEqual(2);
          expect(getDataAtCell(0, 0)).toEqual('A0');
          expect(getDataAtCell(0, 1)).toEqual('B0');
          expect(getDataAtCell(1, 0)).toEqual('A3');
          expect(getDataAtCell(1, 1)).toEqual('B3');

          HOT.undo();

          expect(countRows()).toEqual(4);
          expect(getDataAtCell(0, 0)).toEqual('A0');
          expect(getDataAtCell(0, 1)).toEqual('B0');
          expect(getDataAtCell(1, 0)).toEqual('A1');
          expect(getDataAtCell(1, 1)).toEqual('B1');
          expect(getDataAtCell(2, 0)).toEqual('A2');
          expect(getDataAtCell(2, 1)).toEqual('B2');
          expect(getDataAtCell(3, 0)).toEqual('A3');
          expect(getDataAtCell(3, 1)).toEqual('B3');

          HOT.redo();

          expect(countRows()).toEqual(2);
          expect(getDataAtCell(0, 0)).toEqual('A0');
          expect(getDataAtCell(0, 1)).toEqual('B0');
          expect(getDataAtCell(1, 0)).toEqual('A3');
          expect(getDataAtCell(1, 1)).toEqual('B3');
        });

        it('should redo creation of a single column', function () {
          var HOT = handsontable({
            data: createSpreadsheetData(2, 2)
          });

          expect(countCols()).toEqual(2);

          alter('insert_col');

          expect(countCols()).toEqual(3);

          HOT.undo();

          expect(countCols()).toEqual(2);

          HOT.redo();

          expect(countCols()).toEqual(3);
        });

        it('should redo creation of multiple columns', function () {
          var HOT = handsontable({
            data: createSpreadsheetData(2, 2)
          });

          expect(countCols()).toEqual(2);

          alter('insert_col', 1, 5);

          expect(countCols()).toEqual(7);

          HOT.undo();

          expect(countCols()).toEqual(2);

          HOT.redo();

          expect(countCols()).toEqual(7);
        });

        it('should redo removal of single column', function () {
          var HOT = handsontable({
            data: createSpreadsheetData(2, 2)
          });

          expect(countCols()).toEqual(2);
          expect(getDataAtCell(0, 0)).toEqual('A0');
          expect(getDataAtCell(0, 1)).toEqual('B0');
          expect(getDataAtCell(1, 0)).toEqual('A1');
          expect(getDataAtCell(1, 1)).toEqual('B1');

          alter('remove_col');

          expect(countCols()).toEqual(1);
          expect(getDataAtCell(0, 0)).toEqual('A0');
          expect(getDataAtCell(0, 1)).toBeUndefined();
          expect(getDataAtCell(1, 0)).toEqual('A1');
          expect(getDataAtCell(1, 1)).toBeUndefined();

          HOT.undo();

          expect(countCols()).toEqual(2);
          expect(getDataAtCell(0, 0)).toEqual('A0');
          expect(getDataAtCell(0, 1)).toEqual('B0');
          expect(getDataAtCell(1, 0)).toEqual('A1');
          expect(getDataAtCell(1, 1)).toEqual('B1');

          HOT.redo();

          expect(countCols()).toEqual(1);
          expect(getDataAtCell(0, 0)).toEqual('A0');
          expect(getDataAtCell(0, 1)).toBeUndefined();
          expect(getDataAtCell(1, 0)).toEqual('A1');
          expect(getDataAtCell(1, 1)).toBeUndefined();
        });

        it('should redo removal of multiple columns', function () {
          var HOT = handsontable({
            data: createSpreadsheetData(2, 4)
          });

          expect(countCols()).toEqual(4);
          expect(getDataAtCell(0, 0)).toEqual('A0');
          expect(getDataAtCell(0, 1)).toEqual('B0');
          expect(getDataAtCell(0, 2)).toEqual('C0');
          expect(getDataAtCell(0, 3)).toEqual('D0');
          expect(getDataAtCell(1, 0)).toEqual('A1');
          expect(getDataAtCell(1, 1)).toEqual('B1');
          expect(getDataAtCell(1, 2)).toEqual('C1');
          expect(getDataAtCell(1, 3)).toEqual('D1');

          alter('remove_col', 1, 3);

          expect(countCols()).toEqual(1);
          expect(getDataAtCell(0, 0)).toEqual('A0');
          expect(getDataAtCell(0, 1)).toBeUndefined();
          expect(getDataAtCell(0, 2)).toBeUndefined();
          expect(getDataAtCell(0, 3)).toBeUndefined();
          expect(getDataAtCell(1, 0)).toEqual('A1');
          expect(getDataAtCell(1, 1)).toBeUndefined();
          expect(getDataAtCell(1, 2)).toBeUndefined();
          expect(getDataAtCell(1, 3)).toBeUndefined();

          HOT.undo();

          expect(countCols()).toEqual(4);
          expect(getDataAtCell(0, 0)).toEqual('A0');
          expect(getDataAtCell(0, 1)).toEqual('B0');
          expect(getDataAtCell(0, 2)).toEqual('C0');
          expect(getDataAtCell(0, 3)).toEqual('D0');
          expect(getDataAtCell(1, 0)).toEqual('A1');
          expect(getDataAtCell(1, 1)).toEqual('B1');
          expect(getDataAtCell(1, 2)).toEqual('C1');
          expect(getDataAtCell(1, 3)).toEqual('D1');

          HOT.redo();

          expect(countCols()).toEqual(1);
          expect(getDataAtCell(0, 0)).toEqual('A0');
          expect(getDataAtCell(0, 1)).toBeUndefined();
          expect(getDataAtCell(0, 2)).toBeUndefined();
          expect(getDataAtCell(0, 3)).toBeUndefined();
          expect(getDataAtCell(1, 0)).toEqual('A1');
          expect(getDataAtCell(1, 1)).toBeUndefined();
          expect(getDataAtCell(1, 2)).toBeUndefined();
          expect(getDataAtCell(1, 3)).toBeUndefined();
        });

        it("should redo multiple changes", function () {
          handsontable({
            data: createSpreadsheetData(2, 2)
          });
          var HOT = getInstance();

          setDataAtCell(0, 0, 'X0');
          setDataAtCell(1, 0, 'X1');
          setDataAtCell(0, 1, 'Y0');
          setDataAtCell(1, 1, 'Y1');

          expect(getDataAtCell(0, 0)).toBe('X0');
          expect(getDataAtCell(1, 0)).toBe('X1');
          expect(getDataAtCell(0, 1)).toBe('Y0');
          expect(getDataAtCell(1, 1)).toBe('Y1');

          HOT.undo();
          HOT.undo();
          HOT.undo();
          HOT.undo();

          expect(getDataAtCell(0, 0)).toBe('A0');
          expect(getDataAtCell(1, 0)).toBe('A1');
          expect(getDataAtCell(0, 1)).toBe('B0');
          expect(getDataAtCell(1, 1)).toBe('B1');

          HOT.redo();
          expect(getDataAtCell(0, 0)).toBe('X0');
          expect(getDataAtCell(1, 0)).toBe('A1');
          expect(getDataAtCell(0, 1)).toBe('B0');
          expect(getDataAtCell(1, 1)).toBe('B1');

          HOT.redo();
          expect(getDataAtCell(0, 0)).toBe('X0');
          expect(getDataAtCell(1, 0)).toBe('X1');
          expect(getDataAtCell(0, 1)).toBe('B0');
          expect(getDataAtCell(1, 1)).toBe('B1');

          HOT.redo();
          expect(getDataAtCell(0, 0)).toBe('X0');
          expect(getDataAtCell(1, 0)).toBe('X1');
          expect(getDataAtCell(0, 1)).toBe('Y0');
          expect(getDataAtCell(1, 1)).toBe('B1');

          HOT.redo();
          expect(getDataAtCell(0, 0)).toBe('X0');
          expect(getDataAtCell(1, 0)).toBe('X1');
          expect(getDataAtCell(0, 1)).toBe('Y0');
          expect(getDataAtCell(1, 1)).toBe('Y1');

          HOT.redo();
          expect(getDataAtCell(0, 0)).toBe('X0');
          expect(getDataAtCell(1, 0)).toBe('X1');
          expect(getDataAtCell(0, 1)).toBe('Y0');
          expect(getDataAtCell(1, 1)).toBe('Y1');

        });

        it('should redo multiple row creations', function () {
          var HOT = handsontable({
            data: createSpreadsheetData(2, 2)
          });

          expect(countRows()).toEqual(2);

          alter('insert_row');
          alter('insert_row');
          alter('insert_row');
          alter('insert_row');

          expect(countRows()).toEqual(6);

          HOT.undo();
          HOT.undo();
          HOT.undo();
          HOT.undo();

          expect(countRows()).toEqual(2);

          HOT.redo();
          expect(countRows()).toEqual(3);

          HOT.redo();
          expect(countRows()).toEqual(4);

          HOT.redo();
          expect(countRows()).toEqual(5);


          HOT.redo();
          expect(countRows()).toEqual(6);


          HOT.redo();
          expect(countRows()).toEqual(6);


        });

        it('should undo multiple row removals', function () {
          var HOT = handsontable({
            data: createSpreadsheetData(4, 2)
          });

          expect(countRows()).toEqual(4);
          expect(getDataAtCell(0, 0)).toEqual('A0');
          expect(getDataAtCell(0, 1)).toEqual('B0');
          expect(getDataAtCell(1, 0)).toEqual('A1');
          expect(getDataAtCell(1, 1)).toEqual('B1');
          expect(getDataAtCell(2, 0)).toEqual('A2');
          expect(getDataAtCell(2, 1)).toEqual('B2');
          expect(getDataAtCell(3, 0)).toEqual('A3');
          expect(getDataAtCell(3, 1)).toEqual('B3');

          alter('remove_row');
          alter('remove_row');
          alter('remove_row');

          expect(countRows()).toEqual(1);
          expect(getDataAtCell(0, 0)).toEqual('A0');
          expect(getDataAtCell(0, 1)).toEqual('B0');

          HOT.undo();
          HOT.undo();
          HOT.undo();

          expect(countRows()).toEqual(4);
          expect(getDataAtCell(0, 0)).toEqual('A0');
          expect(getDataAtCell(0, 1)).toEqual('B0');
          expect(getDataAtCell(1, 0)).toEqual('A1');
          expect(getDataAtCell(1, 1)).toEqual('B1');
          expect(getDataAtCell(2, 0)).toEqual('A2');
          expect(getDataAtCell(2, 1)).toEqual('B2');
          expect(getDataAtCell(3, 0)).toEqual('A3');
          expect(getDataAtCell(3, 1)).toEqual('B3');

          HOT.redo();
          expect(countRows()).toEqual(3);
          expect(getDataAtCell(0, 0)).toEqual('A0');
          expect(getDataAtCell(0, 1)).toEqual('B0');
          expect(getDataAtCell(1, 0)).toEqual('A1');
          expect(getDataAtCell(1, 1)).toEqual('B1');
          expect(getDataAtCell(2, 0)).toEqual('A2');
          expect(getDataAtCell(2, 1)).toEqual('B2');

          HOT.redo();
          expect(countRows()).toEqual(2);
          expect(getDataAtCell(0, 0)).toEqual('A0');
          expect(getDataAtCell(0, 1)).toEqual('B0');
          expect(getDataAtCell(1, 0)).toEqual('A1');
          expect(getDataAtCell(1, 1)).toEqual('B1');

          HOT.redo();
          expect(countRows()).toEqual(1);
          expect(getDataAtCell(0, 0)).toEqual('A0');
          expect(getDataAtCell(0, 1)).toEqual('B0');

          HOT.redo();
          expect(countRows()).toEqual(1);
          expect(getDataAtCell(0, 0)).toEqual('A0');
          expect(getDataAtCell(0, 1)).toEqual('B0');
        });

        it('should redo changes only for table where the change actually took place', function(){
          this.$container2 = $('<div id="' + id + '-2"></div>').appendTo('body');

          var hot1 = handsontable({
            data: [
              [1],
              [2],
              [3]
            ]
          });

          this.$container2.handsontable({
            data: [
              ['A'],
              ['B'],
              ['C']
            ]
          });

          var hot2 = this.$container2.handsontable('getInstance');

          hot1.setDataAtCell(0, 0, 4);
          expect(hot1.getDataAtCell(0, 0)).toEqual(4);
          expect(hot2.getDataAtCell(0, 0)).toEqual('A');

          hot1.undo();
          expect(hot1.getDataAtCell(0, 0)).toEqual(1);
          expect(hot2.getDataAtCell(0, 0)).toEqual('A');

          hot2.redo();
          expect(hot1.getDataAtCell(0, 0)).toEqual(1);
          expect(hot2.getDataAtCell(0, 0)).toEqual('A');

          hot1.redo();
          expect(hot1.getDataAtCell(0, 0)).toEqual(4);
          expect(hot2.getDataAtCell(0, 0)).toEqual('A');

          hot2.destroy();
          this.$container2.remove();
        });
      });
    });

    describe("Object data", function () {

      function createObjectData(){
        return [
          {name: 'Timothy', surname: "Dalton"},
          {name: 'Sean', surname: "Connery"},
          {name: 'Roger', surname: "Moore"}
        ];
      }

      describe("undo", function () {
        it('should undo single change', function () {
          handsontable({
            data: createObjectData()
          });
          var HOT = getInstance();

          setDataAtRowProp(0, 0, 'Pearce');
          expect(getDataAtRowProp(0, 0)).toBe('Pearce');

          HOT.undo();
          expect(getDataAtCell(0, 0)).toBe('Timothy');
        });

        it('should undo creation of a single row', function () {
          var HOT = handsontable({
            data: createObjectData().slice(0, 2)
          });

          expect(countRows()).toEqual(2);

          alter('insert_row');

          expect(countRows()).toEqual(3);

          HOT.undo();

          expect(countRows()).toEqual(2);
        });

        it('should undo creation of multiple rows', function () {
          var HOT = handsontable({
            data: createObjectData().slice(0, 2)
          });

          expect(countRows()).toEqual(2);

          alter('insert_row', 0, 5);

          expect(countRows()).toEqual(7);

          HOT.undo();

          expect(countRows()).toEqual(2);
        });

        it('should undo removal of single row', function () {
          var HOT = handsontable({
            data: createObjectData().slice(0, 2)
          });

          expect(countRows()).toEqual(2);
          expect(getDataAtRowProp(0, 'name')).toEqual('Timothy');
          expect(getDataAtRowProp(0, 'surname')).toEqual('Dalton');
          expect(getDataAtRowProp(1, 'name')).toEqual('Sean');
          expect(getDataAtRowProp(1, 'surname')).toEqual('Connery');

          alter('remove_row');

          expect(countRows()).toEqual(1);
          expect(getDataAtRowProp(0, 'name')).toEqual('Timothy');
          expect(getDataAtRowProp(0, 'surname')).toEqual('Dalton');
          expect(getDataAtRowProp(1, 'name')).toBeNull();
          expect(getDataAtRowProp(1, 'surname')).toBeNull();

          HOT.undo();

          expect(countRows()).toEqual(2);
          expect(getDataAtRowProp(0, 'name')).toEqual('Timothy');
          expect(getDataAtRowProp(0, 'surname')).toEqual('Dalton');
          expect(getDataAtRowProp(1, 'name')).toEqual('Sean');
          expect(getDataAtRowProp(1, 'surname')).toEqual('Connery');
        });

        it('should undo removal of multiple rows', function () {
          var HOT = handsontable({
            data: createObjectData()
          });

          expect(countRows()).toEqual(3);
          expect(getDataAtRowProp(0, 'name')).toEqual('Timothy');
          expect(getDataAtRowProp(0, 'surname')).toEqual('Dalton');
          expect(getDataAtRowProp(1, 'name')).toEqual('Sean');
          expect(getDataAtRowProp(1, 'surname')).toEqual('Connery');
          expect(getDataAtRowProp(2, 'name')).toEqual('Roger');
          expect(getDataAtRowProp(2, 'surname')).toEqual('Moore');

          alter('remove_row', 1, 2);

          expect(countRows()).toEqual(1);
          expect(getDataAtRowProp(0, 'name')).toEqual('Timothy');
          expect(getDataAtRowProp(0, 'surname')).toEqual('Dalton');
          expect(getDataAtRowProp(1, 'name')).toBeNull();
          expect(getDataAtRowProp(1, 'surname')).toBeNull();
          expect(getDataAtRowProp(2, 'name')).toBeNull();
          expect(getDataAtRowProp(2, 'surname')).toBeNull();

          HOT.undo();

          expect(countRows()).toEqual(3);
          expect(getDataAtRowProp(0, 'name')).toEqual('Timothy');
          expect(getDataAtRowProp(0, 'surname')).toEqual('Dalton');
          expect(getDataAtRowProp(1, 'name')).toEqual('Sean');
          expect(getDataAtRowProp(1, 'surname')).toEqual('Connery');
          expect(getDataAtRowProp(2, 'name')).toEqual('Roger');
          expect(getDataAtRowProp(2, 'surname')).toEqual('Moore');
        });

        it("should undo multiple changes", function () {
          handsontable({
            data: createObjectData().slice(0, 2)
          });
          var HOT = getInstance();

          setDataAtRowProp(0, 'name', 'Pierce');
          setDataAtRowProp(0, 'surname', 'Brosnan');
          setDataAtRowProp(1, 'name', 'Daniel');
          setDataAtRowProp(1, 'surname', 'Craig');

          expect(getDataAtRowProp(0, 'name')).toBe('Pierce');
          expect(getDataAtRowProp(0, 'surname')).toBe('Brosnan');
          expect(getDataAtRowProp(1, 'name')).toBe('Daniel');
          expect(getDataAtRowProp(1, 'surname')).toBe('Craig');

          HOT.undo();
          expect(getDataAtRowProp(0, 'name')).toBe('Pierce');
          expect(getDataAtRowProp(0, 'surname')).toBe('Brosnan');
          expect(getDataAtRowProp(1, 'name')).toBe('Daniel');
          expect(getDataAtRowProp(1, 'surname')).toBe('Connery');

          HOT.undo();
          expect(getDataAtRowProp(0, 'name')).toBe('Pierce');
          expect(getDataAtRowProp(0, 'surname')).toBe('Brosnan');
          expect(getDataAtRowProp(1, 'name')).toBe('Sean');
          expect(getDataAtRowProp(1, 'surname')).toBe('Connery');

          HOT.undo();
          expect(getDataAtRowProp(0, 'name')).toBe('Pierce');
          expect(getDataAtRowProp(0, 'surname')).toBe('Dalton');
          expect(getDataAtRowProp(1, 'name')).toBe('Sean');
          expect(getDataAtRowProp(1, 'surname')).toBe('Connery');


          HOT.undo();
          expect(getDataAtRowProp(0, 'name')).toBe('Timothy');
          expect(getDataAtRowProp(0, 'surname')).toBe('Dalton');
          expect(getDataAtRowProp(1, 'name')).toBe('Sean');
          expect(getDataAtRowProp(1, 'surname')).toBe('Connery');


          HOT.undo();
          expect(getDataAtRowProp(0, 'name')).toBe('Timothy');
          expect(getDataAtRowProp(0, 'surname')).toBe('Dalton');
          expect(getDataAtRowProp(1, 'name')).toBe('Sean');
          expect(getDataAtRowProp(1, 'surname')).toBe('Connery');
        });

        it('should undo multiple row creations', function () {
          var HOT = handsontable({
            data: createObjectData().slice(0, 2)
          });

          expect(countRows()).toEqual(2);

          alter('insert_row');
          alter('insert_row');
          alter('insert_row');
          alter('insert_row');

          expect(countRows()).toEqual(6);

          HOT.undo();
          expect(countRows()).toEqual(5);

          HOT.undo();
          expect(countRows()).toEqual(4);

          HOT.undo();
          expect(countRows()).toEqual(3);

          HOT.undo();
          expect(countRows()).toEqual(2);

          HOT.undo();
          expect(countRows()).toEqual(2);

        });

        it('should undo multiple row removals', function () {
          var HOT = handsontable({
            data: createObjectData()
          });

          expect(countRows()).toEqual(3);
          expect(getDataAtRowProp(0, 'name')).toEqual('Timothy');
          expect(getDataAtRowProp(0, 'surname')).toEqual('Dalton');
          expect(getDataAtRowProp(1, 'name')).toEqual('Sean');
          expect(getDataAtRowProp(1, 'surname')).toEqual('Connery');
          expect(getDataAtRowProp(2, 'name')).toEqual('Roger');
          expect(getDataAtRowProp(2, 'surname')).toEqual('Moore');

          alter('remove_row');
          alter('remove_row');

          expect(countRows()).toEqual(1);
          expect(getDataAtRowProp(0, 'name')).toEqual('Timothy');
          expect(getDataAtRowProp(0, 'surname')).toEqual('Dalton');

          HOT.undo();
          expect(countRows()).toEqual(2);
          expect(getDataAtRowProp(0, 'name')).toEqual('Timothy');
          expect(getDataAtRowProp(0, 'surname')).toEqual('Dalton');
          expect(getDataAtRowProp(1, 'name')).toEqual('Sean');
          expect(getDataAtRowProp(1, 'surname')).toEqual('Connery');

          HOT.undo();
          expect(countRows()).toEqual(3);
          expect(getDataAtRowProp(0, 'name')).toEqual('Timothy');
          expect(getDataAtRowProp(0, 'surname')).toEqual('Dalton');
          expect(getDataAtRowProp(1, 'name')).toEqual('Sean');
          expect(getDataAtRowProp(1, 'surname')).toEqual('Connery');
          expect(getDataAtRowProp(2, 'name')).toEqual('Roger');
          expect(getDataAtRowProp(2, 'surname')).toEqual('Moore');

          HOT.undo();
          expect(countRows()).toEqual(3);
          expect(getDataAtRowProp(0, 'name')).toEqual('Timothy');
          expect(getDataAtRowProp(0, 'surname')).toEqual('Dalton');
          expect(getDataAtRowProp(1, 'name')).toEqual('Sean');
          expect(getDataAtRowProp(1, 'surname')).toEqual('Connery');
          expect(getDataAtRowProp(2, 'name')).toEqual('Roger');
          expect(getDataAtRowProp(2, 'surname')).toEqual('Moore');

        });
      });

      describe("redo", function () {
        it('should redo single change', function () {
          handsontable({
            data: createObjectData()
          });
          var HOT = getInstance();

          setDataAtRowProp(0, 0, 'Pearce');
          expect(getDataAtRowProp(0, 0)).toBe('Pearce');

          HOT.undo();
          expect(getDataAtCell(0, 0)).toBe('Timothy');

          HOT.redo();
          expect(getDataAtRowProp(0, 0)).toBe('Pearce');
        });

        it('should redo creation of a single row', function () {
          var HOT = handsontable({
            data: createObjectData().slice(0, 2)
          });

          expect(countRows()).toEqual(2);

          alter('insert_row');

          expect(countRows()).toEqual(3);

          HOT.undo();

          expect(countRows()).toEqual(2);

          HOT.redo();

          expect(countRows()).toEqual(3);
        });

        it('should redo creation of multiple rows', function () {
          var HOT = handsontable({
            data: createObjectData().slice(0, 2)
          });

          expect(countRows()).toEqual(2);

          alter('insert_row', 0, 5);

          expect(countRows()).toEqual(7);

          HOT.undo();

          expect(countRows()).toEqual(2);

          HOT.redo();

          expect(countRows()).toEqual(7);
        });

        it('should redo removal of single row', function () {
          var HOT = handsontable({
            data: createObjectData().slice(0, 2)
          });

          expect(countRows()).toEqual(2);
          expect(getDataAtRowProp(0, 'name')).toEqual('Timothy');
          expect(getDataAtRowProp(0, 'surname')).toEqual('Dalton');
          expect(getDataAtRowProp(1, 'name')).toEqual('Sean');
          expect(getDataAtRowProp(1, 'surname')).toEqual('Connery');

          alter('remove_row');

          expect(countRows()).toEqual(1);
          expect(getDataAtRowProp(0, 'name')).toEqual('Timothy');
          expect(getDataAtRowProp(0, 'surname')).toEqual('Dalton');
          expect(getDataAtRowProp(1, 'name')).toBeNull();
          expect(getDataAtRowProp(1, 'surname')).toBeNull();

          HOT.undo();

          expect(countRows()).toEqual(2);
          expect(getDataAtRowProp(0, 'name')).toEqual('Timothy');
          expect(getDataAtRowProp(0, 'surname')).toEqual('Dalton');
          expect(getDataAtRowProp(1, 'name')).toEqual('Sean');
          expect(getDataAtRowProp(1, 'surname')).toEqual('Connery');

          HOT.redo();

          expect(countRows()).toEqual(1);
          expect(getDataAtRowProp(0, 'name')).toEqual('Timothy');
          expect(getDataAtRowProp(0, 'surname')).toEqual('Dalton');
          expect(getDataAtRowProp(1, 'name')).toBeNull();
          expect(getDataAtRowProp(1, 'surname')).toBeNull();
        });

        it('should redo removal of multiple rows', function () {
          var HOT = handsontable({
            data: createObjectData()
          });

          expect(countRows()).toEqual(3);
          expect(getDataAtRowProp(0, 'name')).toEqual('Timothy');
          expect(getDataAtRowProp(0, 'surname')).toEqual('Dalton');
          expect(getDataAtRowProp(1, 'name')).toEqual('Sean');
          expect(getDataAtRowProp(1, 'surname')).toEqual('Connery');
          expect(getDataAtRowProp(2, 'name')).toEqual('Roger');
          expect(getDataAtRowProp(2, 'surname')).toEqual('Moore');

          alter('remove_row', 1, 2);

          expect(countRows()).toEqual(1);
          expect(getDataAtRowProp(0, 'name')).toEqual('Timothy');
          expect(getDataAtRowProp(0, 'surname')).toEqual('Dalton');
          expect(getDataAtRowProp(1, 'name')).toBeNull();
          expect(getDataAtRowProp(1, 'surname')).toBeNull();
          expect(getDataAtRowProp(2, 'name')).toBeNull();
          expect(getDataAtRowProp(2, 'surname')).toBeNull();

          HOT.undo();

          expect(countRows()).toEqual(3);
          expect(getDataAtRowProp(0, 'name')).toEqual('Timothy');
          expect(getDataAtRowProp(0, 'surname')).toEqual('Dalton');
          expect(getDataAtRowProp(1, 'name')).toEqual('Sean');
          expect(getDataAtRowProp(1, 'surname')).toEqual('Connery');
          expect(getDataAtRowProp(2, 'name')).toEqual('Roger');
          expect(getDataAtRowProp(2, 'surname')).toEqual('Moore');

          HOT.redo();

          expect(countRows()).toEqual(1);
          expect(getDataAtRowProp(0, 'name')).toEqual('Timothy');
          expect(getDataAtRowProp(0, 'surname')).toEqual('Dalton');
          expect(getDataAtRowProp(1, 'name')).toBeNull();
          expect(getDataAtRowProp(1, 'surname')).toBeNull();
          expect(getDataAtRowProp(2, 'name')).toBeNull();
          expect(getDataAtRowProp(2, 'surname')).toBeNull();
        });

        it("should redo multiple changes", function () {
          handsontable({
            data: createObjectData().slice(0, 2)
          });
          var HOT = getInstance();

          setDataAtRowProp(0, 'name', 'Pierce');
          setDataAtRowProp(0, 'surname', 'Brosnan');
          setDataAtRowProp(1, 'name', 'Daniel');
          setDataAtRowProp(1, 'surname', 'Craig');

          expect(getDataAtRowProp(0, 'name')).toBe('Pierce');
          expect(getDataAtRowProp(0, 'surname')).toBe('Brosnan');
          expect(getDataAtRowProp(1, 'name')).toBe('Daniel');
          expect(getDataAtRowProp(1, 'surname')).toBe('Craig');

          HOT.undo();
          HOT.undo();
          HOT.undo();
          HOT.undo();

          expect(getDataAtRowProp(0, 'name')).toBe('Timothy');
          expect(getDataAtRowProp(0, 'surname')).toBe('Dalton');
          expect(getDataAtRowProp(1, 'name')).toBe('Sean');
          expect(getDataAtRowProp(1, 'surname')).toBe('Connery');

          HOT.redo();
          expect(getDataAtRowProp(0, 'name')).toBe('Pierce');
          expect(getDataAtRowProp(0, 'surname')).toBe('Dalton');
          expect(getDataAtRowProp(1, 'name')).toBe('Sean');
          expect(getDataAtRowProp(1, 'surname')).toBe('Connery');

          HOT.redo();
          expect(getDataAtRowProp(0, 'name')).toBe('Pierce');
          expect(getDataAtRowProp(0, 'surname')).toBe('Brosnan');
          expect(getDataAtRowProp(1, 'name')).toBe('Sean');
          expect(getDataAtRowProp(1, 'surname')).toBe('Connery');

          HOT.redo();
          expect(getDataAtRowProp(0, 'name')).toBe('Pierce');
          expect(getDataAtRowProp(0, 'surname')).toBe('Brosnan');
          expect(getDataAtRowProp(1, 'name')).toBe('Daniel');
          expect(getDataAtRowProp(1, 'surname')).toBe('Connery');

          HOT.redo();
          expect(getDataAtRowProp(0, 'name')).toBe('Pierce');
          expect(getDataAtRowProp(0, 'surname')).toBe('Brosnan');
          expect(getDataAtRowProp(1, 'name')).toBe('Daniel');
          expect(getDataAtRowProp(1, 'surname')).toBe('Craig');

          HOT.redo();
          expect(getDataAtRowProp(0, 'name')).toBe('Pierce');
          expect(getDataAtRowProp(0, 'surname')).toBe('Brosnan');
          expect(getDataAtRowProp(1, 'name')).toBe('Daniel');
          expect(getDataAtRowProp(1, 'surname')).toBe('Craig');

        });

        it('should redo multiple row creations', function () {
          var HOT = handsontable({
            data: createObjectData().slice(0, 2)
          });

          expect(countRows()).toEqual(2);

          alter('insert_row');
          alter('insert_row');
          alter('insert_row');
          alter('insert_row');

          expect(countRows()).toEqual(6);

          HOT.undo();
          HOT.undo();
          HOT.undo();
          HOT.undo();

          expect(countRows()).toEqual(2);

          HOT.redo();
          expect(countRows()).toEqual(3);

          HOT.redo();
          expect(countRows()).toEqual(4);

          HOT.redo();
          expect(countRows()).toEqual(5);


          HOT.redo();
          expect(countRows()).toEqual(6);


          HOT.redo();
          expect(countRows()).toEqual(6);


        });

        it('should undo multiple row removals', function () {
          var HOT = handsontable({
            data: createObjectData()
          });

          expect(countRows()).toEqual(3);
          expect(getDataAtRowProp(0, 'name')).toEqual('Timothy');
          expect(getDataAtRowProp(0, 'surname')).toEqual('Dalton');
          expect(getDataAtRowProp(1, 'name')).toEqual('Sean');
          expect(getDataAtRowProp(1, 'surname')).toEqual('Connery');
          expect(getDataAtRowProp(2, 'name')).toEqual('Roger');
          expect(getDataAtRowProp(2, 'surname')).toEqual('Moore');

          alter('remove_row');
          alter('remove_row');

          expect(countRows()).toEqual(1);
          expect(getDataAtRowProp(0, 'name')).toEqual('Timothy');
          expect(getDataAtRowProp(0, 'surname')).toEqual('Dalton');

          HOT.undo();
          HOT.undo();
          HOT.undo();

          expect(countRows()).toEqual(3);
          expect(getDataAtRowProp(0, 'name')).toEqual('Timothy');
          expect(getDataAtRowProp(0, 'surname')).toEqual('Dalton');
          expect(getDataAtRowProp(1, 'name')).toEqual('Sean');
          expect(getDataAtRowProp(1, 'surname')).toEqual('Connery');
          expect(getDataAtRowProp(2, 'name')).toEqual('Roger');
          expect(getDataAtRowProp(2, 'surname')).toEqual('Moore');

          HOT.redo();
          expect(countRows()).toEqual(2);
          expect(getDataAtRowProp(0, 'name')).toEqual('Timothy');
          expect(getDataAtRowProp(0, 'surname')).toEqual('Dalton');
          expect(getDataAtRowProp(1, 'name')).toEqual('Sean');
          expect(getDataAtRowProp(1, 'surname')).toEqual('Connery');

          HOT.redo();
          expect(countRows()).toEqual(1);
          expect(getDataAtRowProp(0, 'name')).toEqual('Timothy');
          expect(getDataAtRowProp(0, 'surname')).toEqual('Dalton');

          HOT.redo();
          expect(countRows()).toEqual(1);
          expect(getDataAtRowProp(0, 'name')).toEqual('Timothy');
          expect(getDataAtRowProp(0, 'surname')).toEqual('Dalton');
        });

      });
    });
  });

  describe("plugin features", function () {
    it("should exposed new methods when plugin is enabled", function () {
      var hot = handsontable({
        undo: false
      });

      expect(hot.undo).toBeUndefined();
      expect(hot.redo).toBeUndefined();
      expect(hot.isUndoAvailable).toBeUndefined();
      expect(hot.isRedoAvailable).toBeUndefined();
      expect(hot.clearUndo).toBeUndefined();

      updateSettings({
        undo: true
      });

      expect(typeof hot.undo).toEqual('function');
      expect(typeof hot.redo).toEqual('function');
      expect(typeof hot.isUndoAvailable).toEqual('function');
      expect(typeof hot.isRedoAvailable).toEqual('function');
      expect(typeof hot.clearUndo).toEqual('function');

    });

    it("should remove exposed methods when plugin is disbaled", function () {
      var hot = handsontable({
        undo: true
      });

      expect(typeof hot.undo).toEqual('function');
      expect(typeof hot.redo).toEqual('function');
      expect(typeof hot.isUndoAvailable).toEqual('function');
      expect(typeof hot.isRedoAvailable).toEqual('function');
      expect(typeof hot.clearUndo).toEqual('function');

      updateSettings({
        undo: false
      });

      expect(hot.undo).toBeUndefined();
      expect(hot.redo).toBeUndefined();
      expect(hot.isUndoAvailable).toBeUndefined();
      expect(hot.isRedoAvailable).toBeUndefined();
      expect(hot.clearUndo).toBeUndefined();

    });

    describe("Keyboard shortcuts", function () {
      it('should undo single change after hitting CTRL+Z', function () {
        handsontable({
          data: createSpreadsheetData(2, 2)
        });
        var HOT = getInstance();

        selectCell(0, 0);
        setDataAtCell(0, 0, 'new value');

        var keyboardEvent = $.Event('keydown', {ctrlKey: true, keyCode: 'Z'.charCodeAt(0)});
        this.$container.trigger(keyboardEvent);
        expect(getDataAtCell(0, 0)).toBe('A0');
      });

      it('should redo single change after hitting CTRL+Y', function () {
        handsontable({
          data: createSpreadsheetData(2, 2)
        });
        var HOT = getInstance();

        selectCell(0, 0);
        setDataAtCell(0, 0, 'new value');

        expect(getDataAtCell(0, 0)).toBe('new value');

        HOT.undo();
        expect(getDataAtCell(0, 0)).toBe('A0');

        var keyboardEvent = $.Event('keydown', {ctrlKey: true, keyCode: 'Y'.charCodeAt(0)});
        this.$container.trigger(keyboardEvent);

        expect(getDataAtCell(0, 0)).toBe('new value');
      });

      it('should redo single change after hitting CTRL+SHIFT+Z', function () {
        handsontable({
          data: createSpreadsheetData(2, 2)
        });
        var HOT = getInstance();

        selectCell(0, 0);
        setDataAtCell(0, 0, 'new value');

        expect(getDataAtCell(0, 0)).toBe('new value');

        HOT.undo();
        expect(getDataAtCell(0, 0)).toBe('A0');

        var keyboardEvent = $.Event('keydown', {ctrlKey: true, shiftKey: true, keyCode: 'Z'.charCodeAt(0)});
        this.$container.trigger(keyboardEvent);

        expect(getDataAtCell(0, 0)).toBe('new value');
      });

    });
  });

});<|MERGE_RESOLUTION|>--- conflicted
+++ resolved
@@ -271,12 +271,7 @@
           expect(getDataAtCell(0, 2)).toEqual('C0');
           expect(getDataAtCell(1, 0)).toEqual('A1');
           expect(getDataAtCell(1, 1)).toEqual('B1');
-<<<<<<< HEAD
           expect(getDataAtCell(1, 2)).toEqual('C1');
-=======
-
-
->>>>>>> 51950dc3
         });
 
         it('should undo removal of single column (colHeaders: true)', function () {
