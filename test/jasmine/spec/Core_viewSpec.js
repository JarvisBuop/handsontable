--- conflicted
+++ resolved
@@ -437,8 +437,6 @@
         expect(hot.getCell(1,2).clientHeight).toEqual(hot.getCell(1,1).clientHeight);
     });
 
-<<<<<<< HEAD
-=======
     it('should be the same as the row heights in the main table (after scroll)', function () {
       var myData = createSpreadsheetData(20, 4);
       myData[1][3] = "very\nlong\ntext";
@@ -492,7 +490,6 @@
       expect(this.$container.find('.ht_clone_corner tbody tr:eq(1) td:eq(1)')[0].clientHeight).toEqual(rowHeight);
     });
 
->>>>>>> 2fa961ae
   });
 
   describe('fixed column widths', function () {
